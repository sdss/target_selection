--- conflicted
+++ resolved
@@ -1,11 +1,10 @@
 # Changelog
 
-<<<<<<< HEAD
-## 1.3.1 - July 16, 2024
+
+## 1.3.3 - July 18, 2024
 
 ## New
 
-* .flake8 - allow line length up to 100 characters (as it was before)
 * added bhm\_aqmes\_wide1 and bhm\_aqmes\_wide1\_faint cartons
   * identical to 'wide2' versions, but with a 'dark\_1x4' cadence and +1 added to priorities
 * new '\_d3' versions of selected BHM cartons
@@ -24,7 +23,7 @@
     * bhm\_colr\_galaxies\_lsdr10\_d3
     * mwm\_erosita\_compact\_boss\_d3
   * incremented priority of mwm\_erosita\_compact\_boss\_shallow to avoid conflicts with '\_d3'
-=======
+
 ## 1.3.2 - July 17, 2024
 
 ### Improved
@@ -37,7 +36,6 @@
 
 * Add cartons to target_selection plan 1.2.2
 
->>>>>>> fee7141f
 
 ## 1.3.0 - July 10, 2024
 
