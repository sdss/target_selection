# Changelog
<<<<<<< HEAD
## 1.0.36 - July 3, 2023
=======
## 1.0.36 - July 4, 2023
>>>>>>> b5e89834

### Fixed

* Modify BHM cadences to be 'flexible' or 'single' equivalents.
* Adjust method by which AQMES cartons aquire cadence choices
<<<<<<< HEAD
=======
* Update target_selection.yml for plan 1.0.36
# change priority for mwm_ob_core and mwm_ob_cepheids
>>>>>>> b5e89834

## 1.0.35 - July 2, 2023

### Fixed

* Update target_selection.yml for plan 1.0.35 manual cartons

## 1.0.34 - June 30, 2023

### Fixed

* Update target_selection.yml for plan 1.0.34 cartons
* add cartons: mwm_bin_rv_short_mdwarf, mwm_bin_rv_short_subgiant, mwm_bin_rv_short_rgb
* remove carton mwm_bin_rv_short

## 1.0.33 - June 14, 2023

### Fixed

* Update target_selection.yml for plan 1.0.33 cartons 
* Add mwm_yso_*_single cartons

## 1.0.32 - June 1, 2023

## Fixed

* Rerun ``mwm_magcloud_agb_apogee``, ``mwm_magcloud_rgb_boss``, ``mwm_cb_galex_vol``, ``mwm_cb_xmmom``, and ``mwm_cb_swiftuvot``.


## 1.0.31 - May 23, 2023

### Fixed

* Update target_selection.yml for plan 1.0.31 cartons


## 1.0.30 - May 21, 2023

### Fixed

* Rerun ``mwm_cb_galex_vol``, ``mwm_cb_xmmom``, and ``mwm_cb_swiftuvot``.


## 1.0.29 - May 18, 2023

### Fixed

* Rerun ``ops_std_boss_ps1dr2``.


## 1.0.28 - May 16, 2023

### Fixed

* Update target_selection.yml for plan 1.0.28 cartons


## 1.0.27 - May 9, 2023

### Fixed

* Update target_selection.yml for plan 1.0.27 cartons


## 1.0.26 - May 8, 2023

### Fixed

* Update target_selection.yml for plan 1.0.26 cartons


## 1.0.25 - May 8, 2023

### Fixed

* Update target_selection.yml for plan 1.0.25 cartons


## 1.0.24 - May 7, 2023

### Fixed

* Update target_selection.yml for plan 1.0.24 cartons


## 1.0.23 - May 6, 2023

### Fixed

* Update target_selection.yml for plan 1.0.23 cartons


## 1.0.22 - May 5, 2023

### Fixed

* Update target_selection.yml for plan 1.0.22 cartons


## 1.0.21 - May 2, 2023

### Fixed

* Update target_selection.yml for plan 1.0.21 cartons


## 1.0.20 - May 2, 2023

### Fixed

* Update target_selection.yml for plan 1.0.20 cartons


## 1.0.19 - April 26, 2023

### Fixed

* Update target_selection.yml for plan 1.0.19 cartons


## 1.0.18 - April 17, 2023

### Fixed

* Update target_selection.yml for plan 1.0.18 cartons


## 1.0.17 - April 15, 2023

### Fixed

* Update target_selection.yml for plan 1.0.17 cartons


## 1.0.16 - April 9, 2023

### Fixed

* Update target_selection.yml for plan 1.0.16 cartons


## 1.0.15 - April 8, 2023

### Fixed

* Update target_selection.yml for plan 1.0.15 cartons


## 1.0.14 - April 7, 2023

### Fixed

* Update target_selection.yml for plan 1.0.14 cartons


## 1.0.13 - April 6, 2023

### Fixed

* Update target_selection.yml for plan 1.0.13 cartons


## 1.0.12 - April 3, 2023

### Fixed

* Update target_selection.yml for plan 1.0.12 cartons


## 1.0.11 - March 31, 2023

### Fixed

* Update target_selection.yml for plan 1.0.11 cartons


## 1.0.10 - March 28, 2023

### Fixed

* Update target_selection.yml for plan 1.0.10 for manual cartons


## 1.0.9 - March 28, 2023

### Fixed

* Update target_selection.yml for plan 1.0.9 cartons


## 1.0.8 - March 17, 2023

### Fixed

* Update target_selection.yml for plan 1.0.8 cartons


## 1.0.7 - March 13, 2023

### Fixed

* Update target_selection.yml for plan 1.0.7 for manual cartons


## 1.0.6 - March 10, 2023

### Fixed

* Update target_selection.yml for plan 1.0.6 cartons


## 1.0.5 - March 9, 2023

### Fixed

* Update target_selection.yml for plan 1.0.5 cartons
* Updated code for gaia dr3 XP synthetic magnitudes


## 1.0.4 - March 4, 2023

### Fixed

* Use gaia dr3 XP synthetic mags as supplier of griz for targets


## 1.0.3 - February 10, 2023

### Fixed

* Update for manual cartons can_offset


## 1.0.2 - February 8, 2023

### Fixed

* Update tools.py for manual cartons for Gaia DR3


## 1.0.1 - February 8, 2023

### Fixed

* Update mwm_yso cartons for v1.0


## 1.0.0 - February 6, 2023

### 🚀 New

* This tag includes the full code used for the cross-match for v1. Target selection code for v1 cartons **is not complete** as of this tag.


## 0.3.23 - November 15, 2022

### ✨ Improved

* Added handling of `can_offset` column for file cartons.


## 0.3.22 - August 6, 2022

### 🔧 Fixed

* tools.py: add Gaia_DR3_Source_ID for manual/openfiber FITS file.


## 0.3.21 - August 4, 2022

### 🔧 Fixed

* ops_std_apogee: add Gaia proper motion and parallax cut


## 0.3.20 - July 5, 2022

### 🔧 Fixed

* ops_std_apogee: remove the condition (TwoMassPSC.j_m - TwoMassPSC.k_m) < 0.5


## 0.3.19 - May 24, 2022

### 🔧 Fixed

* tools.py: valid_program: add mwm_validation


## 0.3.18 - February 11, 2022

### 🔧 Fixed

* mwm_cb.py: MWM_CB_300_Carton: add condition FUV > -999
* The above change affects the below cartons.
  * mwm_cb_300pc_apogee
  * mwm_cb_300pc_boss


## 0.3.17 - February 8, 2022

### 🔧 Fixed

* Update priority for the below cartons.
  * mwm_rv_long_fps
  * mwm_rv_short_fps


## 0.3.16 - February 2, 2022

### 🔧 Fixed

* Update priority to 2705 for the below cartons.
  * mwm_yso_cluster_apogee
  * mwm_yso_cluster_boss
  * mwm_yso_cmz_apogee
  * mwm_yso_disk_apogee
  * mwm_yso_disk_boss
  * mwm_yso_embedded_apogee
  * mwm_yso_nebula_apogee
  * mwm_yso_variable_apogee
  * mwm_yso_variable_boss


## 0.3.15 - January 31, 2022

### 🔧 Fixed

* Update below carton.
  * bhm_colr_galaxies_lsdr8


## 0.3.14 - January 27, 2022

### 🔧 Fixed

* Update below cartons.
  * bhm_csc_boss
  * bhm_csc_apogee


## 0.3.13 - January 25, 2022

### 🚀 New

* Update below cartons.
  * bhm_csc_boss
  * bhm_csc_apogee


## 0.3.12 - January 20, 2022

### 🚀 New

* New open fiber cartons FITS format.


## 0.3.11 - January 5, 2022

### 🚀 New

* Add the below new carton.
  * ops_sky_boss_fallback
* Update the priority variable in target_selection.yml for the below carton.
  * bhm_colr_galaxies_lsdr8


## 0.3.10 - December 6, 2021

### 🔧 Fixed

* Update target_selection.yml for the below carton.
  * mwm_tess_ob


## 0.3.9 - November 23, 2021

### 🔧 Fixed

* Change program variable of the below cartons.
  * ops_sky_apogee_best
  * ops_sky_apogee_good
  * ops_sky_boss_best
  * ops_sky_boss_good


## 0.3.8 - November 20, 2021

### 🔧 Fixed

* Change category variable of the below cartons.
  * ops_sky_apogee_best
  * ops_sky_apogee_good
  * ops_sky_boss_best
  * ops_sky_boss_good


## 0.3.7 - November 19, 2021

### 🚀 New

* Add the below new cartons.
  * ops_sky_apogee_best
  * ops_sky_apogee_good
  * ops_sky_boss_best
  * ops_sky_boss_good


## 0.3.6 - October 8, 2021

### 🚀 New

* Add the below new cartons.
  * ops_tycho2_brightneighbors
  * ops_2mass_psc_brightneighbors
  * ops_gaia_brightneighbors


## 0.3.5 - September 27, 2021

### 🚀 New

* Add the below cartons to target_selection.yml so they can be rerun.
  * bhm_aqmes_bonus_bright
  * bhm_aqmes_bonus_core
  * bhm_aqmes_bonus_faint
  * bhm_aqmes_wide2
  * bhm_aqmes_wide2_faint
  * mwm_cb_300pc_apogee
  * mwm_cb_300pc_boss


## 0.3.4 - September 6, 2021

### 🔧 Fixed

* [#101](https://github.com/sdss/target_selection/pull/101) Remove the `sleep` statements in `base.py`. This should now work fine after sdssdb PR [#99](https://github.com/sdss/sdssdb/pull/99).


## 0.3.3 - August 27, 2021

### ✨ Improvements

* Modify get_file_carton() in cartons/tools.py for open fiber cartons.
* Modify mwm_erosita_stars, mwm_erosita_compact_gen, and mwm_erosita_compact_var cartons for extra cases in assigning instrument, cadence, priority.


## 0.3.2 - July 21, 2021

### 🔧 Fixed

* Changes to address new columns not showing in the model of the carton temporary table.


## 0.3.1 - July 16, 2021

### 🚀 New

* Remove lower magnitude limit for mwm_yso, mwm_ob, and mwm_halo cartons for `0.5.0`.


## 0.3.0 - June 22, 2021

### 🚀 New

* Full implementation of all cartons for `0.5.0`.
* Implement method to create a carton from a FITS file (see `get_file_carton`).


## 0.2.2 - March 29, 2021

### ✨ Improvements

* Various changes to `xmatch` plan `0.5.0`.
* Xmatch: Run `ANALYZE` on temporary table only when clustering.
* Xmatch: Exclude reject tables from `extra_nodes`.
* Xmatch: No need to analyze if phase 3 is skipped.


## 0.2.1 - March 5, 2021

### 🧹 Cleanup

* Pin `sdssdb==0.4.8`.


## 0.2.0 - March 5, 2021

### 🚀 New

* [39](https://github.com/sdss/target_selection/pull/39) Improvements for cross-match `v0.5`. Implements `run_id` and catalogid with `run_id` bit shifting, use of `ra_orig` and `dec_orig` from TIC_v8 when `posflag=gaia2`, reject extended sources when matching against TIC_v8, and several improvements to cross-matching performance.


## 0.1.4 - January 11, 2021

### 🧹 Cleanup

* Unpin `healpy` version.


## 0.1.3 - January 11, 2021

### 🧹 Cleanup

* Tag for release of `ops_std_boss_tic`. Also includes changes and new cartons in preparation for `v0.5`.


## 0.1.2 - December 9, 2020

### 🚀 New

* Add Yanny scrapper script.
* Add `ops_apogee_stds` carton and 0.1.2 target selection plan.


## 0.1.1 - November 10, 2020

### ✨ Improvements

* Restore HRD cut for CB UVEX. Add SRCNUM column to UVEX.
* Remove GUVCat column output in cartons not joined with GUVCat.
* [28](https://github.com/sdss/target_selection/pull/28) Tidying up and applying carton name changes throughout.
* [27](https://github.com/sdss/target_selection/pull/27) Carton-program alignment.
* [29](https://github.com/sdss/target_selection/pull/29) Add MWM Legacy IR2Opt carton.


## 0.1.0 - August 18, 2020

### 🚀 New

* Framework for implementing cartons against `catalogdb` and load them into `targetdb`.
* All the cartons for target selection `v0`.
* Xmatch: do not apply Q3C in phase 1.
* Xmatch: do not disable `seqscan` during phase 3.
* Xmatch: add several indexes to `Catalog` and the relational tables.
* XMatch: support weights to determine the join paths.
* Xmatch: Fix bug that prevented proper motions to be used in cross-matching.
* Xmatch: In phase 2, determine what table is larger and define `q3c_join` accordingly.
* Code to create `.create_sky_catalogue <sky catalogues>`.


## 0.1.0-alpha.1 - April 21, 2020

### 🚀 New

* Basic framework. Cross-matching tools work. Target selection tools still incomplete.<|MERGE_RESOLUTION|>--- conflicted
+++ resolved
@@ -1,19 +1,18 @@
 # Changelog
-<<<<<<< HEAD
-## 1.0.36 - July 3, 2023
-=======
+
+## 1.0.37 - July 7, 2023
+
+### Fixed
+
+* Modify several BHM (+MWM-eROSITA) cadences to be 'flexible' equivalents.
+* Adjust method by which AQMES cartons aquire cadence choices
+
 ## 1.0.36 - July 4, 2023
->>>>>>> b5e89834
-
-### Fixed
-
-* Modify BHM cadences to be 'flexible' or 'single' equivalents.
-* Adjust method by which AQMES cartons aquire cadence choices
-<<<<<<< HEAD
-=======
+
+### Fixed
+
 * Update target_selection.yml for plan 1.0.36
 # change priority for mwm_ob_core and mwm_ob_cepheids
->>>>>>> b5e89834
 
 ## 1.0.35 - July 2, 2023
 
