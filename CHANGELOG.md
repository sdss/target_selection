--- conflicted
+++ resolved
@@ -1,17 +1,13 @@
 # Changelog
 
-<<<<<<< HEAD
-## 1.0.40 - July 20, 2023
+## 1.0.40 - July 21, 2023
 
 ### Fixed
 
 * Update target_selection.yml for plan 1.0.40
 * Update mwm_erosita_* carton names + priorities
 
-## 1.0.39 - July 18, 2023
-=======
 ## 1.0.39 - July 20, 2023
->>>>>>> a549d27a
 
 ### Fixed
 
