[tool.poetry]
name = "sdss-target-selection"
version = "1.3.16.a0"
description = "Code to perform target selection for BHM/MWM using catalogdb"
authors = ["José Sánchez-Gallego <gallegoj@uw.edu>"]
license = "BSD 3-Clause"
readme = "README.md"
homepage = "https://github.com/sdss/target_selection"
repository = "https://github.com/sdss/target_selection"
documentation = "https://sdss-target-selection.readthedocs.io/en/latest/"
keywords = ["astronomy", "software"]
classifiers = [
    "Development Status :: 4 - Beta",
    "Intended Audience :: Science/Research",
    "Natural Language :: English",
    "Operating System :: OS Independent",
    "Topic :: Documentation :: Sphinx",
    "Topic :: Software Development :: Libraries :: Python Modules"
]
packages = [
    { include = "target_selection", from = "python" }
]
include = ["python/target_selection/config/*", "python/target_selection/masks/*"]

[tool.poetry.dependencies]
python = "^3.10"
numpy = "^1"
sdssdb = "0.12.2"
sdsstools = "^1.6.0"
click = "^8.0"
astropy = ">=5.0.0"
networkx = "^2.4"
pandas = "^2.0.0"
tables = ">=3.6.1"
matplotlib = "^3.1.1"
healpy = "^1.13.0"
enlighten = "^1.4.0"
polars = "^1"
sdss-pymangle = "^0.9.3"
mocpy = "^0"
pymoc = "^0"
gala = "^1.6.1"
dustmaps = "1.0.10"
pydantic = "^2.8.2"
<<<<<<< HEAD
adbc-driver-postgresql = "^1.1.0"
typing-extensions = ">=4.12.2"
=======
typing-extensions = ">=4.12.2"
pyarrow = "*"
adbc-driver-postgresql = "*"
>>>>>>> ba1d329e

[tool.poetry.group.dev.dependencies]
ipython = ">=7.9.0"
doc8 = ">=0.8.0"
ipdb = ">=0.12.3"
pytest = ">=5.2.2"
pytest-cov = ">=2.8.1"
pytest-mock = ">=1.13.0"
pytest-sugar = ">=0.9.2"
coverage = {version = ">=5.0", extras = ["toml"]}
nox = ">=2021.6.12"
ruff = ">=0.5.0"
Sphinx = ">=4.0.0"
sphinx-click = ">=3.0.0"
furo = ">=2021.6.18"
sphinx-autobuild = ">=2021.3.14"
sphinx-copybutton = ">=0.3.3"
myst-parser = ">=0.15"
pandas-stubs = ">=2.2.2.240603"

[tool.poetry.scripts]
target_selection = "target_selection.__main__:target_selection"

[tool.ruff]
line-length = 99
target-version = 'py312'
exclude = ["typings/"]

[tool.ruff.lint]
select = ["E", "F", "I"]
ignore = ["E722"]
unfixable = ["F841"]

[tool.ruff.lint.per-file-ignores]
"__init__.py" = ["F401", "F403", "E402"]
"**/cartons/bhm_*.py" = ["E501"]

[tool.ruff.lint.isort]
known-first-party = ["target_selection"]
lines-after-imports = 2
section-order = ["future", "standard-library", "typing", "third-party", "sdss", "first-party", "local-folder"]

[tool.ruff.lint.isort.sections]
typing = ["typing"]
sdss = ["sdsstools", "sdssdb"]

[tool.pytest.ini_options]
addopts = "--cov target_selection --cov-report xml --cov-report html --cov-report term -W ignore"

[tool.coverage.run]
branch = true
include = ["python/target_selection/*"]
omit = [
    "**/__init__.py",
    "**/__main__.py",
]

[tool.coverage.report]
exclude_lines = [
    "if TYPE_CHECKING:",
    "# pragma: no cover"
]

[build-system]
requires = ["poetry-core>=1.1.0"]
build-backend = "poetry.core.masonry.api"<|MERGE_RESOLUTION|>--- conflicted
+++ resolved
@@ -42,14 +42,9 @@
 gala = "^1.6.1"
 dustmaps = "1.0.10"
 pydantic = "^2.8.2"
-<<<<<<< HEAD
-adbc-driver-postgresql = "^1.1.0"
-typing-extensions = ">=4.12.2"
-=======
 typing-extensions = ">=4.12.2"
 pyarrow = "*"
 adbc-driver-postgresql = "*"
->>>>>>> ba1d329e
 
 [tool.poetry.group.dev.dependencies]
 ipython = ">=7.9.0"
