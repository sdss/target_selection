--- conflicted
+++ resolved
@@ -1,17 +1,3 @@
-<<<<<<< HEAD
-'1.0.3-test':
- xmatch_plan: 1.0.0
- cartons:
- open_fiber_path: /uufs/chpc.utah.edu/common/home/sdss50/sdsswork/target/open_fiber/1.0.0/draft2/
- schema: sandbox
- magnitudes:
-   h: [catalog_to_twomass_psc, twomass_psc, twomass_psc.h_m]
-   j: [catalog_to_twomass_psc, twomass_psc, twomass_psc.j_m]
-   k: [catalog_to_twomass_psc, twomass_psc, twomass_psc.k_m]
-   bp: [catalog_to_gaia_dr3_source, gaia_dr3_source, gaia_dr3_source.phot_bp_mean_mag]
-   rp: [catalog_to_gaia_dr3_source, gaia_dr3_source, gaia_dr3_source.phot_rp_mean_mag]
-   gaia_g: [catalog_to_gaia_dr3_source, gaia_dr3_source, gaia_dr3_source.phot_g_mean_mag]
-=======
 '1.0.16':
   xmatch_plan: 1.0.0
   cartons:
@@ -1491,7 +1477,6 @@
     gaia_g: [catalog_to_gaia_dr3_source, gaia_dr3_source, gaia_dr3_source.phot_g_mean_mag]
   database_options:
     work_mem: '5GB'
->>>>>>> 29706ff4
 
 '1.0.2':
  xmatch_plan: 1.0.0
