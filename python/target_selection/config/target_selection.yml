--- conflicted
+++ resolved
@@ -20,6 +20,7 @@
         - mwm_halo_sm
         - mwm_tess_rgb
         - mwm_dust
+        - mwm_wd
     schema: sandbox
     magnitudes:
         g: [catalog_to_sdss_dr13_photoobj, sdss_dr13_photoobj.psfmag_g]
@@ -34,11 +35,9 @@
             g_min: 13
             g_max: 17
             min_separation: 0.002777778
-<<<<<<< HEAD
         mwm_wd:
             gmag: 20
             pwd: 0.5
-=======
         mwm_galactic:
             h_max: 11
             g_h: 3.5
@@ -47,7 +46,6 @@
             h_max: 12
         mwm_halo_sm:
             feh: -1.7
->>>>>>> 8ad326db
     database_options:
         work_mem: '2GB'
         temp_buffers: '2GB'