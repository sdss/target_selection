--- conflicted
+++ resolved
@@ -3,10 +3,8 @@
     xmatch_plan: 0.1.0
     cartons:
         - guide
-<<<<<<< HEAD
         - mwm_ob
         - mwm_ob_mc
-=======
         - mwm_galactic
         - mwm_planet
         - mwm_100pc
@@ -22,7 +20,6 @@
         - mwm_halo_sm
         - mwm_tess_rgb
         - mwm_dust
->>>>>>> b96cbce4
     schema: sandbox
     magnitudes:
         g: [catalog_to_sdss_dr13_photoobj, sdss_dr13_photoobj.psfmag_g]
