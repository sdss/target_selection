
'0.1.0':
    xmatch_plan: 0.1.0
    cartons:
        - guide
<<<<<<< HEAD
        - mwm_galactic
=======
        - mwm_planet
        - mwm_100pc
        - mwm_250pc
        - mwm_cb_300pc
        - mwm_cb_gaiagalex
        - mwm_cb_cvcandidates
        - mwm_cb_uvex1
        - mwm_cb_uvex2
        - mwm_cb_uvex3
        - mwm_cb_uvex4
        - mwm_cb_uvex5
        - mwm_halo_sm
        - mwm_tess_rgb
        - mwm_dust
>>>>>>> 51e7fd2e
    schema: sandbox
    magnitudes:
        g: [catalog_to_sdss_dr13_photoobj, sdss_dr13_photoobj.psfmag_g]
        r: [catalog_to_sdss_dr13_photoobj, sdss_dr13_photoobj.psfmag_r]
        i: [catalog_to_sdss_dr13_photoobj, sdss_dr13_photoobj.psfmag_i]
        z: [catalog_to_sdss_dr13_photoobj, sdss_dr13_photoobj.psfmag_z]
        h: [catalog_to_tic_v8, tic_v8.hmag]
        bp: [catalog_to_tic_v8, tic_v8.gaiarp]
        rp: [catalog_to_tic_v8, tic_v8.gaiabp]
    parameters:
        guide:
            g_min: 13
            g_max: 17
            min_separation: 0.002777778
<<<<<<< HEAD
        mwm_galactic:
            h_max: 11
            g_h: 3.5
=======
        mwm_planet:
            h_min: 7
            h_max: 12
        mwm_halo_sm:
            feh: -1.7
>>>>>>> 51e7fd2e
    database_options:
        work_mem: '2GB'
        temp_buffers: '2GB'<|MERGE_RESOLUTION|>--- conflicted
+++ resolved
@@ -3,9 +3,7 @@
     xmatch_plan: 0.1.0
     cartons:
         - guide
-<<<<<<< HEAD
         - mwm_galactic
-=======
         - mwm_planet
         - mwm_100pc
         - mwm_250pc
@@ -20,7 +18,6 @@
         - mwm_halo_sm
         - mwm_tess_rgb
         - mwm_dust
->>>>>>> 51e7fd2e
     schema: sandbox
     magnitudes:
         g: [catalog_to_sdss_dr13_photoobj, sdss_dr13_photoobj.psfmag_g]
@@ -35,17 +32,14 @@
             g_min: 13
             g_max: 17
             min_separation: 0.002777778
-<<<<<<< HEAD
         mwm_galactic:
             h_max: 11
             g_h: 3.5
-=======
         mwm_planet:
             h_min: 7
             h_max: 12
         mwm_halo_sm:
             feh: -1.7
->>>>>>> 51e7fd2e
     database_options:
         work_mem: '2GB'
         temp_buffers: '2GB'