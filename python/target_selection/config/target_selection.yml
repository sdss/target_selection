<<<<<<< HEAD
'1.3.1':
  xmatch_plan: 1.0.0
  cartons:
    - bhm_aqmes_wide1
    - bhm_aqmes_wide1_faint
    - bhm_csc_boss_d3
    - bhm_gua_dark_d3
    - bhm_spiders_clusters_lsdr10_d3
    - bhm_spiders_agn_lsdr10_d3
    - bhm_spiders_agn_hard_d3
    - bhm_spiders_agn_gaiadr3_d3
    - bhm_spiders_agn_tda_d3
    - bhm_spiders_agn_sep_d3
    - bhm_colr_galaxies_lsdr10_d3
    - mwm_erosita_compact_boss_d3
    - mwm_erosita_compact_boss_shallow
=======
'1.2.3':
  xmatch_plan: 1.0.0
  cartons:
    - openfibertargets_mwm_more_ob_boss
  open_fiber_path: /uufs/chpc.utah.edu/common/home/sdss50/sdsswork/target/open_fiber/postv1/draft2/
  schema: sandbox
  magnitudes:
    h: [catalog_to_twomass_psc, twomass_psc, twomass_psc.h_m]
    j: [catalog_to_twomass_psc, twomass_psc, twomass_psc.j_m]
    k: [catalog_to_twomass_psc, twomass_psc, twomass_psc.k_m]
    bp: [catalog_to_gaia_dr3_source, gaia_dr3_source, gaia_dr3_source.phot_bp_mean_mag]
    rp: [catalog_to_gaia_dr3_source, gaia_dr3_source, gaia_dr3_source.phot_rp_mean_mag]
    gaia_g: [catalog_to_gaia_dr3_source, gaia_dr3_source, gaia_dr3_source.phot_g_mean_mag]
  database_options:
    work_mem: '100MB'
    enable_bitmapscan: false
    enable_seqscan: false

'1.2.2':
  xmatch_plan: 1.0.0
  cartons:
    - openfibertargets_mwm_hypervelocity_stars_boss
    - openfibertargets_mwm_snc_further_ext_apogee_bright
    - openfibertargets_mwm_snc_further_ext_apogee_dark
    - openfibertargets_mwm_snc_further_ext_boss
>>>>>>> fee7141f
  open_fiber_path: /uufs/chpc.utah.edu/common/home/sdss50/sdsswork/target/open_fiber/postv1/draft2/
  schema: sandbox
  magnitudes:
    h: [catalog_to_twomass_psc, twomass_psc, twomass_psc.h_m]
    j: [catalog_to_twomass_psc, twomass_psc, twomass_psc.j_m]
    k: [catalog_to_twomass_psc, twomass_psc, twomass_psc.k_m]
    bp: [catalog_to_gaia_dr3_source, gaia_dr3_source, gaia_dr3_source.phot_bp_mean_mag]
    rp: [catalog_to_gaia_dr3_source, gaia_dr3_source, gaia_dr3_source.phot_rp_mean_mag]
    gaia_g: [catalog_to_gaia_dr3_source, gaia_dr3_source, gaia_dr3_source.phot_g_mean_mag]
  database_options:
    work_mem: '5GB'
<<<<<<< HEAD
  parameters:
    bhm_aqmes_wide1:
      priority: 1211
      value: 100.0
      fieldlist: masks/candidate_target_fields_bhm_aqmes_wide_v0.3.1.fits
      mag_i_min: 16.0
      mag_i_max: 19.1
      cadence: 'dark_1x4'
    bhm_aqmes_wide1_faint:
      priority: 3211
      value: 1.0
      fieldlist: masks/candidate_target_fields_bhm_aqmes_wide_v0.3.1.fits
      mag_i_min: 19.1
      mag_i_max: 21.0
      cadence: 'dark_1x4'
    bhm_csc_boss_d3:
      g_psf_mag_min: 14.0
      r_psf_mag_min: 14.0
      i_psf_mag_min: 14.0
      z_psf_mag_min: 14.0
      g_psf_mag_max: 21.0
      r_psf_mag_max: 21.0
      i_psf_mag_max: 21.0
      z_psf_mag_max: 21.0
      fibermag_g_min: 14.5
      fibermag_r_min: 14.5
      fibermag_i_min: 14.5
      fibermag_z_min: 14.5
      fibermag_g_max: 22.0
      fibermag_r_max: 22.0
      fibermag_i_max: 22.0
      fibermag_z_max: 22.0
      gaia_g_mag_min: 14.0
      gaia_g_mag_max: 20.0
      i_psf_mag_max_for_cadence1: 17.0
      fibermag_r_max_for_cadence1: 17.5
      gaia_g_mag_max_for_cadence1: 16.5
      i_psf_mag_max_for_cadence2: 18.0
      fibermag_r_max_for_cadence2: 18.5
      gaia_g_mag_max_for_cadence2: 17.5
      cadence1: 'bright_1x1'
      cadence2: 'dark_flexible_2x1'
      cadence3: 'dark_flexible_3x1'
      priority_floor_dark: 1921
      priority_floor_bright: 2920
      dpriority_has_spec: 10
      value: 1.0
      spec_sn_thresh: 1.60
      spec_z_err_thresh: 0.002
    bhm_gua_dark_d3:
      mag_g_min: 16.5
      mag_g_max: 21.2
      mag_rp_min: 16.5
      mag_rp_max: 21.0
      prob_rf_min: 0.80
      spec_sn_thresh: 2.0
      spec_z_err_thresh: 0.01
      priority: 3401
      value: 0.5
      cadence: 'dark_flexible_3x1'
    bhm_spiders_clusters_lsdr10_d3:
      value_bcg: 5.0
      value_member: 1.0
      ero_version: 'eRASS4_020'
      xmatch_method: 'eromapper'
      xmatch_version: 'lsdr10a_grz_z_v'
      opt_cat: 'lsdr10'
      det_like_min: 8.0
      xmatch_metric_min: 0.25
      fibertotmag_i_min: 13.5
      fibertotmag_i_max: 21.0
      fibertotmag_z_min: 13.5
      fibertotmag_z_max: 20.5
      fibertotmag_i_min_for_core: 16.0
      fibertotmag_i_max_for_core: 20.5
      fibertotmag_z_min_for_core: 16.0
      fibertotmag_z_max_for_core: 20.0
      fibertotmag_r_for_cadence1: 16.5
      fibertotmag_z_for_cadence1: 16.5
      fibertotmag_r_for_cadence2: 18.5
      gaia_g_max_for_cadence1: 16.0
      gaia_rp_max_for_cadence1: 16.0
      gaia_g_mag_limit: 13.5
      gaia_rp_mag_limit: 13.5
      cadence1: 'bright_flexible_2x1'
      cadence2: 'dark_flexible_2x1'
      cadence3: 'dark_flexible_3x1'
      spec_join_radius: 1.0
      spec_sn_thresh: 2.00
      spec_z_err_thresh: 0.01
      priority_floor_bcg: 1502
      priority_floor_member: 1631
      priority_levels: 31
      dpriority_non_core: 2000
    bhm_spiders_agn_lsdr10_d3:
      value: 1.0
      ero_version: 'eRASS_s3_1B_221007_poscorr_v007'
      xmatch_method: 'XPS/NWAY'
      xmatch_version1: 'JWMS_06Feb23_nomask'
      xmatch_version2: 'JWMS_21Oct22'
      opt_cat1: 'lsdr10'
      opt_cat2: 'lsdr9'
      fibermag_r_min: 13.5
      fibermag_r_max: 22.5
      fibermag_i_min: 13.5
      fibermag_i_max: 22.3
      fibermag_z_min: 13.5
      fibermag_z_max: 21.5
      fibermag_r_min_for_core: 16.5
      fibermag_r_max_for_core: 22.0
      fibermag_i_min_for_core: 16.5
      fibermag_i_max_for_core: 21.8
      fibermag_z_min_for_core: 16.5
      fibermag_z_max_for_core: 21.0
      fibermag_r_for_cadence1: 16.5
      fibermag_r_for_cadence2: 19.0
      fibermag_i_for_cadence1: 16.3
      fibermag_i_for_cadence2: 18.7
      gaia_g_max_for_cadence1: 16.0
      gaia_rp_max_for_cadence1: 16.0
      gaia_g_mag_limit: 13.5
      gaia_rp_mag_limit: 13.5
      cadence1: 'bright_flexible_2x1'
      cadence2: 'dark_flexible_2x1'
      cadence3: 'dark_flexible_3x1'
      det_like_min: 6.0
      det_like_for_priority: 8.0
      min_det_like_for_core: 7.0
      min_ero_flux_for_core: 2.0e-14
      min_gal_lat_for_core: 15.0
      min_dec_for_core: -75.0
      p_any_min: 0.1
      spec_sn_thresh: 1.60
      spec_z_err_thresh: 0.002
      priority_floor: 1521
      dpriority_not_hard: 1
      dpriority_match_flags: 2
      dpriority_det_like: 4
      dpriority_has_spec: 200
      dpriority_non_core: 2000
    bhm_spiders_agn_hard_d3:
      value: 1.0
      ero_version: 'eRASS_s1_3B_221031_poscorr'
      xmatch_method: 'XPS/NWAY'
      xmatch_version1: 'JBJWMS_24Nov22'
      xmatch_version2: ''
      opt_cat1: 'lsdr10'
      opt_cat2: ''
      fibermag_r_min: 13.5
      fibermag_r_max: 22.5
      fibermag_i_min: 13.5
      fibermag_i_max: 22.3
      fibermag_z_min: 13.5
      fibermag_z_max: 21.5
      fibermag_r_min_for_core: 16.5
      fibermag_r_max_for_core: 22.0
      fibermag_i_min_for_core: 16.5
      fibermag_i_max_for_core: 21.8
      fibermag_z_min_for_core: 16.5
      fibermag_z_max_for_core: 21.0
      fibermag_r_for_cadence1: 16.5
      fibermag_r_for_cadence2: 19.0
      fibermag_i_for_cadence1: 16.3
      fibermag_i_for_cadence2: 18.7
      gaia_g_max_for_cadence1: 16.0
      gaia_rp_max_for_cadence1: 16.0
      gaia_g_mag_limit: 13.5
      gaia_rp_mag_limit: 13.5
      cadence1: 'bright_flexible_2x1'
      cadence2: 'dark_flexible_2x1'
      cadence3: 'dark_flexible_3x1'
      det_like_min: 12.0
      det_like_for_priority: 12.0
      min_det_like_for_core: 12.0
      min_ero_flux_for_core: 0.0
      min_gal_lat_for_core: 10.0
      min_dec_for_core: -75.0
      p_any_min: 0.01
      spec_sn_thresh: 1.60
      spec_z_err_thresh: 0.002
      priority_floor: 1511
      dpriority_not_hard: 1
      dpriority_match_flags: 2
      dpriority_det_like: 4
      dpriority_has_spec: 200
      dpriority_non_core: 2000
    bhm_spiders_agn_gaiadr3_d3:
      value: 1.0
      ero_version: 'eRASS_s3_1B_221007_poscorr_v007'
      xmatch_method1: 'XPS/NWAY'
      xmatch_method2: ''
      xmatch_version1: 'JWMS_24Oct22'
      xmatch_version2: ''
      opt_cat: 'gedr3'
      gaia_g_max_for_cadence1: 16.0
      gaia_rp_max_for_cadence1: 16.0
      gaia_g_max_for_cadence2: 19.0
      gaia_rp_max_for_cadence2: 19.0
      gaia_g_mag_limit: 13.5
      gaia_rp_mag_limit: 13.5
      cadence1: 'bright_flexible_2x1'
      cadence2: 'dark_flexible_2x1'
      cadence3: 'dark_flexible_3x1'
      det_like_min: 6.0
      det_like_for_priority: 8.0
      min_det_like_for_core: 7.0
      min_ero_flux_for_core: 2.0e-14
      min_gal_lat_for_core: 15.0
      min_dec_for_core: -75.0
      min_gaia_g_for_core: 16.0
      max_gaia_g_for_core: 21.0
      p_any_min: 0.1
      spec_sn_thresh: 1.60
      spec_z_err_thresh: 0.002
      priority_floor: 1541
      dpriority_not_hard: 1
      dpriority_match_flags: 2
      dpriority_det_like: 4
      dpriority_has_spec: 200
      in_plane_lat_cut: 15.0
      dpriority_non_core: 2000
    bhm_spiders_agn_tda_d3:
      value: 0.0
      ero_version: 'eRASS_s3_1B_220829_poscorr_v006'
      xmatch_method: 'XPS/NWAY_EROTDA'
      xmatch_version: 'JWMS_06Oct22_erotda'
      opt_cat: 'lsdr10'
      fibermag_r_min: 13.5
      fibermag_r_max: 22.5
      fibermag_i_min: 13.5
      fibermag_i_max: 22.3
      fibermag_z_min: 13.5
      fibermag_z_max: 21.5
      fibermag_r_for_cadence1: 16.5
      fibermag_r_for_cadence2: 18.5
      gaia_g_max_for_cadence1: 16.0
      gaia_rp_max_for_cadence1: 16.0
      gaia_g_mag_limit: 13.5
      gaia_rp_mag_limit: 13.5
      cadence1: 'bright_flexible_2x1'
      cadence2: 'dark_flexible_2x1'
      cadence3: 'dark_flexible_3x1'
      priority_floor: 1691
    bhm_spiders_agn_sep_d3:
      value: 1.0
      ero_version: 'eRASS_s5_V29C'
      xmatch_method1: 'XPS/NWAY'
      xmatch_method2: ''
      xmatch_version1: 'JWTL_Oct22'
      xmatch_version2: ''
      opt_cat: 'gedr3'
      gaia_g_max_for_cadence1: 16.0
      gaia_rp_max_for_cadence1: 16.0
      gaia_g_max_for_cadence2: 19.0
      gaia_rp_max_for_cadence2: 19.0
      gaia_g_mag_limit: 13.5
      gaia_rp_mag_limit: 13.5
      cadence1: 'bright_flexible_2x1'
      cadence2: 'dark_flexible_2x1'
      cadence3: 'dark_flexible_3x1'
      det_like_min: 6.0
      det_like_for_priority: 8.0
      min_det_like_for_core: 7.0
      min_ero_flux_for_core: 1.0e-14
      min_gal_lat_for_core: 15.0
      min_dec_for_core: -90.0
      min_gaia_g_for_core: 16.0
      max_gaia_g_for_core: 21.5
      p_any_min: 0.1
      spec_sn_thresh: 1.60
      spec_z_err_thresh: 0.002
      priority_floor: 1501
      dpriority_not_hard: 1
      dpriority_match_flags: 2
      dpriority_det_like: 4
      dpriority_has_spec: 200
      in_plane_lat_cut: 15.0
      dpriority_non_core: 2000
    bhm_colr_galaxies_lsdr10_d3:
      priority: 7101
      value: 0.0
      cadence1: 'bright_1x1'
      cadence2: 'dark_1x1'
      cadence3: 'dark_flexible_3x1'
      fibermag_r_for_cadence1: 17.0
      fibermag_r_for_cadence2: 18.0
      fibermag_r_min: 16.0
      fibermag_g_min: 16.0
      fibermag_z_min: 16.0
      dered_mag_z_max: 19.0
      dered_fibermag_z_max: 19.5
      fibermag_g_max: 22.5
      fibermag_r_max: 21.5
      fibermag_z_max: 20.0
      gaia_g_mag_limit: 15.0
      gaia_rp_mag_limit: 15.0
      shape_r_min: 1.0
      min_gal_lat: 18.0
      max_ebv: 0.2
=======
>>>>>>> fee7141f

'1.2.1':
  xmatch_plan: 1.0.0
  cartons:
  open_fiber_path: /uufs/chpc.utah.edu/common/home/sdss50/sdsswork/target/open_fiber/postv1/draft2/
  schema: sandbox
  magnitudes:
    h: [catalog_to_twomass_psc, twomass_psc, twomass_psc.h_m]
    j: [catalog_to_twomass_psc, twomass_psc, twomass_psc.j_m]
    k: [catalog_to_twomass_psc, twomass_psc, twomass_psc.k_m]
    bp: [catalog_to_gaia_dr3_source, gaia_dr3_source, gaia_dr3_source.phot_bp_mean_mag]
    rp: [catalog_to_gaia_dr3_source, gaia_dr3_source, gaia_dr3_source.phot_rp_mean_mag]
    gaia_g: [catalog_to_gaia_dr3_source, gaia_dr3_source, gaia_dr3_source.phot_g_mean_mag]
  database_options:
    work_mem: '5GB'

'1.2.0':
  xmatch_plan: 1.0.0
  cartons:
  open_fiber_path: /uufs/chpc.utah.edu/common/home/sdss50/sdsswork/target/open_fiber/postv1/draft2/
  schema: sandbox
  magnitudes:
    h: [catalog_to_twomass_psc, twomass_psc, twomass_psc.h_m]
    j: [catalog_to_twomass_psc, twomass_psc, twomass_psc.j_m]
    k: [catalog_to_twomass_psc, twomass_psc, twomass_psc.k_m]
    bp: [catalog_to_gaia_dr3_source, gaia_dr3_source, gaia_dr3_source.phot_bp_mean_mag]
    rp: [catalog_to_gaia_dr3_source, gaia_dr3_source, gaia_dr3_source.phot_rp_mean_mag]
    gaia_g: [catalog_to_gaia_dr3_source, gaia_dr3_source, gaia_dr3_source.phot_g_mean_mag]
  database_options:
    work_mem: '5GB'

'1.0.52':
  xmatch_plan: 1.0.0
  cartons:
    - mwm_bin_gaia_astb_apogee
    - mwm_bin_gaia_astb_boss
  open_fiber_path: /uufs/chpc.utah.edu/common/home/sdss50/sdsswork/target/open_fiber/1.0.0/draft2/
  schema: sandbox
  magnitudes:
    h: [catalog_to_twomass_psc, twomass_psc, twomass_psc.h_m]
    j: [catalog_to_twomass_psc, twomass_psc, twomass_psc.j_m]
    k: [catalog_to_twomass_psc, twomass_psc, twomass_psc.k_m]
    bp: [catalog_to_gaia_dr3_source, gaia_dr3_source, gaia_dr3_source.phot_bp_mean_mag]
    rp: [catalog_to_gaia_dr3_source, gaia_dr3_source, gaia_dr3_source.phot_rp_mean_mag]
    gaia_g: [catalog_to_gaia_dr3_source, gaia_dr3_source, gaia_dr3_source.phot_g_mean_mag]
  database_options:
    work_mem: '5GB'

'1.1.0': # This is a dedicated plan for ToO
  xmatch_plan: 1.0.0
  cartons:
    - too
  schema: sandbox
  magnitudes:
    h: [catalog_to_twomass_psc, twomass_psc, twomass_psc.h_m]
    j: [catalog_to_twomass_psc, twomass_psc, twomass_psc.j_m]
    k: [catalog_to_twomass_psc, twomass_psc, twomass_psc.k_m]
    bp: [catalog_to_gaia_dr3_source, gaia_dr3_source, gaia_dr3_source.phot_bp_mean_mag]
    rp: [catalog_to_gaia_dr3_source, gaia_dr3_source, gaia_dr3_source.phot_rp_mean_mag]
    gaia_g: [catalog_to_gaia_dr3_source, gaia_dr3_source, gaia_dr3_source.phot_g_mean_mag]
  database_options:
    work_mem: '5GB'

'1.0.51':
  xmatch_plan: 1.0.0
  cartons:
    - mwm_bin_rv_short_rgb_apogee
  open_fiber_path: /uufs/chpc.utah.edu/common/home/sdss50/sdsswork/target/open_fiber/1.0.0/draft2/
  schema: sandbox
  magnitudes:
    h: [catalog_to_twomass_psc, twomass_psc, twomass_psc.h_m]
    j: [catalog_to_twomass_psc, twomass_psc, twomass_psc.j_m]
    k: [catalog_to_twomass_psc, twomass_psc, twomass_psc.k_m]
    bp: [catalog_to_gaia_dr3_source, gaia_dr3_source, gaia_dr3_source.phot_bp_mean_mag]
    rp: [catalog_to_gaia_dr3_source, gaia_dr3_source, gaia_dr3_source.phot_rp_mean_mag]
    gaia_g: [catalog_to_gaia_dr3_source, gaia_dr3_source, gaia_dr3_source.phot_g_mean_mag]
  database_options:
    work_mem: '5GB'

'1.0.50':
  xmatch_plan: 1.0.0
  cartons:
    - mwm_magcloud_agb_apogee
    - mwm_magcloud_rgb_boss
  open_fiber_path: /uufs/chpc.utah.edu/common/home/sdss50/sdsswork/target/open_fiber/1.0.0/draft2/
  schema: sandbox
  magnitudes:
    h: [catalog_to_twomass_psc, twomass_psc, twomass_psc.h_m]
    j: [catalog_to_twomass_psc, twomass_psc, twomass_psc.j_m]
    k: [catalog_to_twomass_psc, twomass_psc, twomass_psc.k_m]
    bp: [catalog_to_gaia_dr3_source, gaia_dr3_source, gaia_dr3_source.phot_bp_mean_mag]
    rp: [catalog_to_gaia_dr3_source, gaia_dr3_source, gaia_dr3_source.phot_rp_mean_mag]
    gaia_g: [catalog_to_gaia_dr3_source, gaia_dr3_source, gaia_dr3_source.phot_g_mean_mag]
  database_options:
    work_mem: '5GB'
  parameters:
    mwm_magcloud_agb_apogee:
      h_lim: 13
      pmra_rough: [-3, 3]
      pmdec_rough: [-3, 3]
      gaiag_rough: 18
      bp_rp_rough: 1
      astro_rough: [59.5, -72.8, 30]
      pmdist: 1.2
      jkcut_lmc: [0.96, 1.240, 1.70, 1.42]
      hcut_lmc: [12.35, 12.35, 8.0, 8.0]
      mlon_a: -1.5728745
      mlon_b: -19.292601
      jkcut_smc_off: -0.06
      hcut_smc_off: 0.4
    mwm_magcloud_rgb_boss:
      g_lim: 18.5
      pmra_rough: [-3, 3]
      pmdec_rough: [-3, 3]
      gaiag_rough: 18.5
      bp_rp_rough: 1
      astro_rough: [59.5, -72.8, 35]
      pmdist: 1.2
      bprpcut: [0.95, 1.2649, 1.62255, 1.9889, 2.4164, 3.1492, 4.283, 4.30, 3.3411]
      gcut: [17.5, 15.8064, 15.2065, 14.6065, 14.0212, 14.6358, 15.6162, 16.24, 17.5]

'1.0.49':
  xmatch_plan: 1.0.0
  cartons:
    - mwm_tess_2min_apogee
    - mwm_tess_rgb_apogee
    - mwm_magcloud_agb_apogee
  open_fiber_path: /uufs/chpc.utah.edu/common/home/sdss50/sdsswork/target/open_fiber/1.0.0/draft2/
  schema: sandbox
  magnitudes:
    h: [catalog_to_twomass_psc, twomass_psc, twomass_psc.h_m]
    j: [catalog_to_twomass_psc, twomass_psc, twomass_psc.j_m]
    k: [catalog_to_twomass_psc, twomass_psc, twomass_psc.k_m]
    bp: [catalog_to_gaia_dr3_source, gaia_dr3_source, gaia_dr3_source.phot_bp_mean_mag]
    rp: [catalog_to_gaia_dr3_source, gaia_dr3_source, gaia_dr3_source.phot_rp_mean_mag]
    gaia_g: [catalog_to_gaia_dr3_source, gaia_dr3_source, gaia_dr3_source.phot_g_mean_mag]
  database_options:
    work_mem: '5GB'
  parameters:
    mwm_magcloud_agb_apogee:
      h_lim: 13
      pmra_rough: [-3, 3]
      pmdec_rough: [-3, 3]
      gaiag_rough: 18
      bp_rp_rough: 1
      astro_rough: [59.5, -72.8, 30]
      pmdist: 1.2
      jkcut_lmc: [0.96, 1.240, 1.70, 1.42]
      hcut_lmc: [12.35, 12.35, 8.0, 8.0]
      mlon_a: -1.5728745
      mlon_b: -19.292601
      jkcut_smc_off: -0.06
      hcut_smc_off: 0.4

'1.0.48':
  xmatch_plan: 1.0.0
  cartons:
    - bhm_rm_core
    - bhm_rm_known_spec
    - bhm_rm_var
    - bhm_rm_ancillary
    - bhm_rm_xrayqso
  open_fiber_path: /uufs/chpc.utah.edu/common/home/sdss50/sdsswork/target/open_fiber/1.0.0/draft2/
  schema: sandbox
  magnitudes:
    h: [catalog_to_twomass_psc, twomass_psc, twomass_psc.h_m]
    j: [catalog_to_twomass_psc, twomass_psc, twomass_psc.j_m]
    k: [catalog_to_twomass_psc, twomass_psc, twomass_psc.k_m]
    bp: [catalog_to_gaia_dr3_source, gaia_dr3_source, gaia_dr3_source.phot_bp_mean_mag]
    rp: [catalog_to_gaia_dr3_source, gaia_dr3_source, gaia_dr3_source.phot_rp_mean_mag]
    gaia_g: [catalog_to_gaia_dr3_source, gaia_dr3_source, gaia_dr3_source.phot_g_mean_mag]
  database_options:
    work_mem: '5GB'
  parameters:
    bhm_rm_base:
      fieldlist:
        - { name: SDSS-RM,  racen: 213.7042, deccen: 53.08333,  radius: 1.49 }
        - { name: COSMOS,   racen: 150.0,    deccen: 2.2,       radius: 1.49 }
        - { name: XMM-LSS,  racen: 35.70833, deccen: -5.05000,  radius: 1.49 }
        - { name: S-CVZ,    racen: 90.0,     deccen: -66.56056, radius: 1.00 }
        - { name: CDFS,     racen: 52.65,    deccen: -28.1,     radius: 1.00 }
        - { name: ELIAS-S1, racen: 9.450,    deccen: -44.00,    radius: 1.00 }
    bhm_rm_core:
      priority: 1002
      value: 1000.0
      mag_i_min: 17.0
      mag_i_max: 21.5
      mag_g_min_cvz_s: 16.0
      mag_g_max_cvz_s: 21.7
    bhm_rm_known_spec:
      priority: 1001
      value: 1000.0
      mag_i_min: 15.0
      mag_i_max: 21.7
      mag_i_max_sdss_rm: 21.7
      mag_i_max_cosmos: 21.5
      mag_i_max_xmm_lss: 21.5
      mag_g_min_cvz_s: 16.0
      mag_g_max_cvz_s: 21.7
    bhm_rm_var:
      priority: 1003
      value: 1000.0
      mag_i_min: 17.0
      mag_i_max: 20.5
      mag_g_min_cvz_s: 16.0
      mag_g_max_cvz_s: 21.7
    bhm_rm_ancillary:
      priority: 1004
      value: 1000.0
      mag_i_min: 15.0
      mag_i_max: 21.5
      mag_g_min_cvz_s: 16.0
      mag_g_max_cvz_s: 21.7
    bhm_rm_xrayqso:
      priority: 1005
      value: 1000.0
      mag_i_min: 15.0
      mag_i_max: 21.5
      mag_g_min_cvz_s: 16.0
      mag_g_max_cvz_s: 21.7

'1.0.47':
  xmatch_plan: 1.0.0
  cartons:
    - mwm_cb_cvcandidates_apogee
    - mwm_cb_cvcandidates_boss
    - mwm_legacy_ir2opt_boss
  open_fiber_path: /uufs/chpc.utah.edu/common/home/sdss50/sdsswork/target/open_fiber/1.0.0/draft2/
  schema: sandbox
  magnitudes:
    h: [catalog_to_twomass_psc, twomass_psc, twomass_psc.h_m]
    j: [catalog_to_twomass_psc, twomass_psc, twomass_psc.j_m]
    k: [catalog_to_twomass_psc, twomass_psc, twomass_psc.k_m]
    bp: [catalog_to_gaia_dr3_source, gaia_dr3_source, gaia_dr3_source.phot_bp_mean_mag]
    rp: [catalog_to_gaia_dr3_source, gaia_dr3_source, gaia_dr3_source.phot_rp_mean_mag]
    gaia_g: [catalog_to_gaia_dr3_source, gaia_dr3_source, gaia_dr3_source.phot_g_mean_mag]
  database_options:
    work_mem: '5GB'

'1.0.46':
  xmatch_plan: 1.0.0
  cartons:
  open_fiber_path: /uufs/chpc.utah.edu/common/home/sdss50/sdsswork/target/open_fiber/1.0.0/draft/
  schema: sandbox
  magnitudes:
    h: [catalog_to_twomass_psc, twomass_psc, twomass_psc.h_m]
    j: [catalog_to_twomass_psc, twomass_psc, twomass_psc.j_m]
    k: [catalog_to_twomass_psc, twomass_psc, twomass_psc.k_m]
    bp: [catalog_to_gaia_dr3_source, gaia_dr3_source, gaia_dr3_source.phot_bp_mean_mag]
    rp: [catalog_to_gaia_dr3_source, gaia_dr3_source, gaia_dr3_source.phot_rp_mean_mag]
    gaia_g: [catalog_to_gaia_dr3_source, gaia_dr3_source, gaia_dr3_source.phot_g_mean_mag]
  database_options:
    work_mem: '5GB'

'1.0.45':
  xmatch_plan: 1.0.0
  cartons:
    - mwm_dust_core_dist_apogee
  open_fiber_path: /uufs/chpc.utah.edu/common/home/sdss50/sdsswork/target/open_fiber/1.0.0/draft2/
  schema: sandbox
  magnitudes:
    h: [catalog_to_twomass_psc, twomass_psc, twomass_psc.h_m]
    j: [catalog_to_twomass_psc, twomass_psc, twomass_psc.j_m]
    k: [catalog_to_twomass_psc, twomass_psc, twomass_psc.k_m]
    bp: [catalog_to_gaia_dr3_source, gaia_dr3_source, gaia_dr3_source.phot_bp_mean_mag]
    rp: [catalog_to_gaia_dr3_source, gaia_dr3_source, gaia_dr3_source.phot_rp_mean_mag]
    gaia_g: [catalog_to_gaia_dr3_source, gaia_dr3_source, gaia_dr3_source.phot_g_mean_mag]
  parameters:
    mwm_dust_core_dist_apogee:
      mwm_galactic_core_dist_apogee_plan: 1.0.44
  database_options:
    work_mem: '5GB'

'1.0.44':
  xmatch_plan: 1.0.0
  cartons:
    - mwm_bin_vis_apogee
    - mwm_bin_vis_boss
    - mwm_galactic_core_dist_apogee
  open_fiber_path: /uufs/chpc.utah.edu/common/home/sdss50/sdsswork/target/open_fiber/1.0.0/draft2/
  schema: sandbox
  magnitudes:
    h: [catalog_to_twomass_psc, twomass_psc, twomass_psc.h_m]
    j: [catalog_to_twomass_psc, twomass_psc, twomass_psc.j_m]
    k: [catalog_to_twomass_psc, twomass_psc, twomass_psc.k_m]
    bp: [catalog_to_gaia_dr3_source, gaia_dr3_source, gaia_dr3_source.phot_bp_mean_mag]
    rp: [catalog_to_gaia_dr3_source, gaia_dr3_source, gaia_dr3_source.phot_rp_mean_mag]
    gaia_g: [catalog_to_gaia_dr3_source, gaia_dr3_source, gaia_dr3_source.phot_g_mean_mag]
  parameters:
    mwm_bin_vis_apogee:
      h_m_limit: 11
    mwm_bin_vis_boss:
      h_m_limit: 11
  database_options:
    work_mem: '5GB'

'1.0.43':
  xmatch_plan: 1.0.0
  cartons:
    - mwm_astar_core_boss
    - mwm_astar_core_boss_single
  open_fiber_path: /uufs/chpc.utah.edu/common/home/sdss50/sdsswork/target/open_fiber/1.0.0/draft2/
  schema: sandbox
  magnitudes:
    h: [catalog_to_twomass_psc, twomass_psc, twomass_psc.h_m]
    j: [catalog_to_twomass_psc, twomass_psc, twomass_psc.j_m]
    k: [catalog_to_twomass_psc, twomass_psc, twomass_psc.k_m]
    bp: [catalog_to_gaia_dr3_source, gaia_dr3_source, gaia_dr3_source.phot_bp_mean_mag]
    rp: [catalog_to_gaia_dr3_source, gaia_dr3_source, gaia_dr3_source.phot_rp_mean_mag]
    gaia_g: [catalog_to_gaia_dr3_source, gaia_dr3_source, gaia_dr3_source.phot_g_mean_mag]
  database_options:
    work_mem: '5GB'

'1.0.42':
  xmatch_plan: 1.0.0
  cartons:
    - mwm_monitor_n188_apogee_long
    - mwm_monitor_n188_apogee_short
    - mwm_monitor_m67_apogee_long
    - mwm_monitor_m67_apogee_short
    - mwm_monitor_m15_apogee_long
    - mwm_monitor_m15_apogee_short
    - mwm_wd_pwd_boss
    - mwm_wd_gaia_boss
    - mwm_cb_galex_mag_boss
    - mwm_cb_galex_vol_boss
    - mwm_cb_xmmom_boss
    - mwm_cb_swiftuvot_boss
  open_fiber_path: /uufs/chpc.utah.edu/common/home/sdss50/sdsswork/target/open_fiber/1.0.0/draft2/
  schema: sandbox
  magnitudes:
    h: [catalog_to_twomass_psc, twomass_psc, twomass_psc.h_m]
    j: [catalog_to_twomass_psc, twomass_psc, twomass_psc.j_m]
    k: [catalog_to_twomass_psc, twomass_psc, twomass_psc.k_m]
    bp: [catalog_to_gaia_dr3_source, gaia_dr3_source, gaia_dr3_source.phot_bp_mean_mag]
    rp: [catalog_to_gaia_dr3_source, gaia_dr3_source, gaia_dr3_source.phot_rp_mean_mag]
    gaia_g: [catalog_to_gaia_dr3_source, gaia_dr3_source, gaia_dr3_source.phot_g_mean_mag]
  database_options:
    work_mem: '10GB'

'1.0.41':
  xmatch_plan: 1.0.0
  cartons:
    - mwm_halo_mp_xp_boss_single
    - mwm_snc_ext_main_apogee
    - mwm_snc_ext_filler_apogee
    - mwm_snc_ext_main_boss
    - mwm_snc_ext_filler_boss
    - mwm_tess_2min_apogee
    - mwm_tess_rgb_apogee
    - mwm_legacy_ir2opt_apogee
  open_fiber_path: /uufs/chpc.utah.edu/common/home/sdss50/sdsswork/target/open_fiber/1.0.0/draft2/
  schema: sandbox
  magnitudes:
    h: [catalog_to_twomass_psc, twomass_psc, twomass_psc.h_m]
    j: [catalog_to_twomass_psc, twomass_psc, twomass_psc.j_m]
    k: [catalog_to_twomass_psc, twomass_psc, twomass_psc.k_m]
    bp: [catalog_to_gaia_dr3_source, gaia_dr3_source, gaia_dr3_source.phot_bp_mean_mag]
    rp: [catalog_to_gaia_dr3_source, gaia_dr3_source, gaia_dr3_source.phot_rp_mean_mag]
    gaia_g: [catalog_to_gaia_dr3_source, gaia_dr3_source, gaia_dr3_source.phot_g_mean_mag]
  database_options:
    work_mem: '10GB'

'1.0.40':
  xmatch_plan: 1.0.0
  cartons:
    - mwm_erosita_stars_boss
    - mwm_erosita_compact_boss
    - mwm_erosita_compact_boss_shallow
  open_fiber_path: /uufs/chpc.utah.edu/common/home/sdss50/sdsswork/target/open_fiber/1.0.0/draft2/
  schema: sandbox
  magnitudes:
    h: [catalog_to_twomass_psc, twomass_psc, twomass_psc.h_m]
    j: [catalog_to_twomass_psc, twomass_psc, twomass_psc.j_m]
    k: [catalog_to_twomass_psc, twomass_psc, twomass_psc.k_m]
    bp: [catalog_to_gaia_dr3_source, gaia_dr3_source, gaia_dr3_source.phot_bp_mean_mag]
    rp: [catalog_to_gaia_dr3_source, gaia_dr3_source, gaia_dr3_source.phot_rp_mean_mag]
    gaia_g: [catalog_to_gaia_dr3_source, gaia_dr3_source, gaia_dr3_source.phot_g_mean_mag]
  database_options:
    work_mem: '10GB'

'1.0.39':
  xmatch_plan: 1.0.0
  cartons:
    - mwm_ob_core_boss
    - mwm_ob_core_boss_single
    - mwm_astar_core_boss
    - mwm_astar_core_boss_single
    - mwm_ob_cepheids_boss
    - mwm_bin_rv_long_apogee
    - mwm_bin_rv_short_mdwarf_apogee_18epoch
    - mwm_bin_rv_short_mdwarf_apogee_12epoch
    - mwm_bin_rv_short_mdwarf_apogee_08epoch
    - mwm_bin_rv_short_subgiant_apogee
    - mwm_bin_rv_short_rgb_apogee
    - mwm_halo_distant_rrl_boss_single
    - mwm_halo_distant_rrl_boss
    - mwm_halo_vmp_xp_boss_single
    - mwm_halo_xp_boss_single
    - mwm_halo_nmp_xp_boss_single
    - mwm_halo_vmp_xp_apogee_single
    - mwm_halo_mp_xp_apogee_single
    - mwm_halo_nmp_xp_apogee_single
    - mwm_halo_vmp_xp_boss
    - mwm_halo_mp_xp_boss
    - mwm_halo_nmp_xp_boss
    - mwm_halo_vmp_xp_apogee
    - mwm_halo_mp_xp_apogee
    - mwm_halo_nmp_xp_apogee
    - mwm_halo_local_high_apogee_single
    - mwm_halo_local_high_boss_single
    - mwm_halo_local_low_apogee_single
    - mwm_halo_local_low_boss_single
    - mwm_halo_local_high_apogee
    - mwm_halo_local_high_boss
    - mwm_halo_local_low_apogee
    - mwm_halo_local_low_boss
  open_fiber_path: /uufs/chpc.utah.edu/common/home/sdss50/sdsswork/target/open_fiber/1.0.0/draft2/
  schema: sandbox
  magnitudes:
    h: [catalog_to_twomass_psc, twomass_psc, twomass_psc.h_m]
    j: [catalog_to_twomass_psc, twomass_psc, twomass_psc.j_m]
    k: [catalog_to_twomass_psc, twomass_psc, twomass_psc.k_m]
    bp: [catalog_to_gaia_dr3_source, gaia_dr3_source, gaia_dr3_source.phot_bp_mean_mag]
    rp: [catalog_to_gaia_dr3_source, gaia_dr3_source, gaia_dr3_source.phot_rp_mean_mag]
    gaia_g: [catalog_to_gaia_dr3_source, gaia_dr3_source, gaia_dr3_source.phot_g_mean_mag]
  database_options:
    work_mem: '10GB'

'1.0.38':
  xmatch_plan: 1.0.0
  cartons:
    - bhm_colr_galaxies_lsdr10
  open_fiber_path: /uufs/chpc.utah.edu/common/home/sdss50/sdsswork/target/open_fiber/1.0.0/draft2/
  schema: sandbox
  magnitudes:
    h: [catalog_to_twomass_psc, twomass_psc, twomass_psc.h_m]
    j: [catalog_to_twomass_psc, twomass_psc, twomass_psc.j_m]
    k: [catalog_to_twomass_psc, twomass_psc, twomass_psc.k_m]
    bp: [catalog_to_gaia_dr3_source, gaia_dr3_source, gaia_dr3_source.phot_bp_mean_mag]
    rp: [catalog_to_gaia_dr3_source, gaia_dr3_source, gaia_dr3_source.phot_rp_mean_mag]
    gaia_g: [catalog_to_gaia_dr3_source, gaia_dr3_source, gaia_dr3_source.phot_g_mean_mag]
  database_options:
    work_mem: '10GB'
  parameters:
    bhm_colr_galaxies_lsdr10:
      priority: 7100
      value: 0.0
      cadence1: 'bright_1x1'
      cadence2: 'dark_1x1'
      cadence3: 'dark_flexible_2x2'
      fibermag_r_for_cadence1: 17.0
      fibermag_r_for_cadence2: 18.0
      fibermag_r_min: 16.0
      fibermag_g_min: 16.0
      fibermag_z_min: 16.0
      dered_mag_z_max: 19.0
      dered_fibermag_z_max: 19.5
      fibermag_g_max: 22.5
      fibermag_r_max: 21.5
      fibermag_z_max: 20.0
      gaia_g_mag_limit: 15.0
      gaia_rp_mag_limit: 15.0
      shape_r_min: 1.0
      min_gal_lat: 18.0
      max_ebv: 0.2

'1.0.37':
  xmatch_plan: 1.0.0
  cartons:
    - bhm_csc_boss
    - bhm_csc_apogee
    - bhm_gua_dark
    - bhm_gua_bright
    - bhm_spiders_clusters_lsdr10
    - bhm_spiders_agn_lsdr10
    - bhm_spiders_agn_hard
    - bhm_spiders_agn_gaiadr3
    - bhm_spiders_agn_tda
    - bhm_spiders_agn_sep
    - bhm_aqmes_med
    - bhm_aqmes_med_faint
    - bhm_aqmes_wide2
    - bhm_aqmes_wide2_faint
    - bhm_aqmes_bonus_core
    - bhm_aqmes_bonus_bright
    - bhm_aqmes_bonus_faint
    - mwm_erosita_compact
    - mwm_erosita_compact_deep
    - mwm_erosita_stars
  open_fiber_path: /uufs/chpc.utah.edu/common/home/sdss50/sdsswork/target/open_fiber/1.0.0/draft2/
  schema: sandbox
  magnitudes:
    h: [catalog_to_twomass_psc, twomass_psc, twomass_psc.h_m]
    j: [catalog_to_twomass_psc, twomass_psc, twomass_psc.j_m]
    k: [catalog_to_twomass_psc, twomass_psc, twomass_psc.k_m]
    bp: [catalog_to_gaia_dr3_source, gaia_dr3_source, gaia_dr3_source.phot_bp_mean_mag]
    rp: [catalog_to_gaia_dr3_source, gaia_dr3_source, gaia_dr3_source.phot_rp_mean_mag]
    gaia_g: [catalog_to_gaia_dr3_source, gaia_dr3_source, gaia_dr3_source.phot_g_mean_mag]
  database_options:
    work_mem: '10GB'
  parameters:
    bhm_csc_boss:
      g_psf_mag_min: 14.0
      r_psf_mag_min: 14.0
      i_psf_mag_min: 14.0
      z_psf_mag_min: 14.0
      g_psf_mag_max: 21.0
      r_psf_mag_max: 21.0
      i_psf_mag_max: 21.0
      z_psf_mag_max: 21.0
      fibermag_g_min: 14.5
      fibermag_r_min: 14.5
      fibermag_i_min: 14.5
      fibermag_z_min: 14.5
      fibermag_g_max: 22.0
      fibermag_r_max: 22.0
      fibermag_i_max: 22.0
      fibermag_z_max: 22.0
      gaia_g_mag_min: 14.0
      gaia_g_mag_max: 20.0
      i_psf_mag_max_for_cadence1: 17.0
      fibermag_r_max_for_cadence1: 17.5
      gaia_g_mag_max_for_cadence1: 16.5
      i_psf_mag_max_for_cadence2: 18.0
      fibermag_r_max_for_cadence2: 18.5
      gaia_g_mag_max_for_cadence2: 17.5
      cadence1: 'bright_1x1'
      cadence2: 'dark_flexible_2x1'
      cadence3: 'dark_flexible_2x2'
      priority_floor_dark: 1920
      priority_floor_bright: 2920
      dpriority_has_spec: 10
      value: 1.0
      spec_sn_thresh: 1.60
      spec_z_err_thresh: 0.002
    bhm_csc_apogee:
      hmag_min: 7.0
      hmag_max: 14.0
      hmag_max_for_cadence1: 12.0
      cadence1: 'bright_1x1'
      cadence2: 'bright_flexible_3x1'
      priority_floor: 2930
      value: 1.0
    bhm_gua_dark:
      mag_g_min: 16.5
      mag_g_max: 21.2
      mag_rp_min: 16.5
      mag_rp_max: 21.0
      prob_rf_min: 0.80
      spec_sn_thresh: 2.0
      spec_z_err_thresh: 0.01
      priority: 3400
      value: 0.5
      cadence: 'dark_flexible_2x2'
    bhm_gua_bright:
      mag_g_min: 13.0
      mag_g_max: 18.5
      mag_rp_min: 13.5
      mag_rp_max: 18.5
      prob_rf_min: 0.80
      spec_sn_thresh: 2.0
      spec_z_err_thresh: 0.01
      priority: 4040
      value: 0.5
      cadence: 'bright_flexible_2x1'
    bhm_spiders_clusters_lsdr10:
      value_bcg: 5.0
      value_member: 1.0
      ero_version: 'eRASS4_020'
      xmatch_method: 'eromapper'
      xmatch_version: 'lsdr10a_grz_z_v'
      opt_cat: 'lsdr10'
      det_like_min: 8.0
      xmatch_metric_min: 0.25
      fibertotmag_i_min: 13.5
      fibertotmag_i_max: 21.0
      fibertotmag_z_min: 13.5
      fibertotmag_z_max: 20.5
      fibertotmag_i_min_for_core: 16.0
      fibertotmag_i_max_for_core: 20.5
      fibertotmag_z_min_for_core: 16.0
      fibertotmag_z_max_for_core: 20.0
      fibertotmag_r_for_cadence1: 16.5
      fibertotmag_z_for_cadence1: 16.5
      fibertotmag_r_for_cadence2: 18.5
      gaia_g_max_for_cadence1: 16.0
      gaia_rp_max_for_cadence1: 16.0
      gaia_g_mag_limit: 13.5
      gaia_rp_mag_limit: 13.5
      cadence1: 'bright_flexible_2x1'
      cadence2: 'dark_flexible_2x1'
      cadence3: 'dark_flexible_2x2'
      spec_join_radius: 1.0
      spec_sn_thresh: 2.00
      spec_z_err_thresh: 0.01
      priority_floor_bcg: 1501
      priority_floor_member: 1630
      priority_levels: 31
      dpriority_non_core: 2000
    bhm_spiders_agn_lsdr10:
      value: 1.0
      ero_version: 'eRASS_s3_1B_221007_poscorr_v007'
      xmatch_method: 'XPS/NWAY'
      xmatch_version1: 'JWMS_06Feb23_nomask'
      xmatch_version2: 'JWMS_21Oct22'
      opt_cat1: 'lsdr10'
      opt_cat2: 'lsdr9'
      fibermag_r_min: 13.5
      fibermag_r_max: 22.5
      fibermag_i_min: 13.5
      fibermag_i_max: 22.3
      fibermag_z_min: 13.5
      fibermag_z_max: 21.5
      fibermag_r_min_for_core: 16.5
      fibermag_r_max_for_core: 22.0
      fibermag_i_min_for_core: 16.5
      fibermag_i_max_for_core: 21.8
      fibermag_z_min_for_core: 16.5
      fibermag_z_max_for_core: 21.0
      fibermag_r_for_cadence1: 16.5
      fibermag_r_for_cadence2: 19.0
      fibermag_i_for_cadence1: 16.3
      fibermag_i_for_cadence2: 18.7
      gaia_g_max_for_cadence1: 16.0
      gaia_rp_max_for_cadence1: 16.0
      gaia_g_mag_limit: 13.5
      gaia_rp_mag_limit: 13.5
      cadence1: 'bright_flexible_2x1'
      cadence2: 'dark_flexible_2x1'
      cadence3: 'dark_flexible_2x2'
      det_like_min: 6.0
      det_like_for_priority: 8.0
      min_det_like_for_core: 7.0
      min_ero_flux_for_core: 2.0e-14
      min_gal_lat_for_core: 15.0
      min_dec_for_core: -75.0
      p_any_min: 0.1
      spec_sn_thresh: 1.60
      spec_z_err_thresh: 0.002
      priority_floor: 1520
      dpriority_not_hard: 1
      dpriority_match_flags: 2
      dpriority_det_like: 4
      dpriority_has_spec: 200
      dpriority_non_core: 2000
    bhm_spiders_agn_hard:
      value: 1.0
      ero_version: 'eRASS_s1_3B_221031_poscorr'
      xmatch_method: 'XPS/NWAY'
      xmatch_version1: 'JBJWMS_24Nov22'
      xmatch_version2: ''
      opt_cat1: 'lsdr10'
      opt_cat2: ''
      fibermag_r_min: 13.5
      fibermag_r_max: 22.5
      fibermag_i_min: 13.5
      fibermag_i_max: 22.3
      fibermag_z_min: 13.5
      fibermag_z_max: 21.5
      fibermag_r_min_for_core: 16.5
      fibermag_r_max_for_core: 22.0
      fibermag_i_min_for_core: 16.5
      fibermag_i_max_for_core: 21.8
      fibermag_z_min_for_core: 16.5
      fibermag_z_max_for_core: 21.0
      fibermag_r_for_cadence1: 16.5
      fibermag_r_for_cadence2: 19.0
      fibermag_i_for_cadence1: 16.3
      fibermag_i_for_cadence2: 18.7
      gaia_g_max_for_cadence1: 16.0
      gaia_rp_max_for_cadence1: 16.0
      gaia_g_mag_limit: 13.5
      gaia_rp_mag_limit: 13.5
      cadence1: 'bright_flexible_2x1'
      cadence2: 'dark_flexible_2x1'
      cadence3: 'dark_flexible_2x2'
      det_like_min: 12.0
      det_like_for_priority: 12.0
      min_det_like_for_core: 12.0
      min_ero_flux_for_core: 0.0
      min_gal_lat_for_core: 10.0
      min_dec_for_core: -75.0
      p_any_min: 0.01
      spec_sn_thresh: 1.60
      spec_z_err_thresh: 0.002
      priority_floor: 1510
      dpriority_not_hard: 1
      dpriority_match_flags: 2
      dpriority_det_like: 4
      dpriority_has_spec: 200
      dpriority_non_core: 2000
    bhm_spiders_agn_gaiadr3:
      value: 1.0
      ero_version: 'eRASS_s3_1B_221007_poscorr_v007'
      xmatch_method1: 'XPS/NWAY'
      xmatch_method2: ''
      xmatch_version1: 'JWMS_24Oct22'
      xmatch_version2: ''
      opt_cat: 'gedr3'
      gaia_g_max_for_cadence1: 16.0
      gaia_rp_max_for_cadence1: 16.0
      gaia_g_max_for_cadence2: 19.0
      gaia_rp_max_for_cadence2: 19.0
      gaia_g_mag_limit: 13.5
      gaia_rp_mag_limit: 13.5
      cadence1: 'bright_flexible_2x1'
      cadence2: 'dark_flexible_2x1'
      cadence3: 'dark_flexible_2x2'
      det_like_min: 6.0
      det_like_for_priority: 8.0
      min_det_like_for_core: 7.0
      min_ero_flux_for_core: 2.0e-14
      min_gal_lat_for_core: 15.0
      min_dec_for_core: -75.0
      min_gaia_g_for_core: 16.0
      max_gaia_g_for_core: 21.0
      p_any_min: 0.1
      spec_sn_thresh: 1.60
      spec_z_err_thresh: 0.002
      priority_floor: 1540
      dpriority_not_hard: 1
      dpriority_match_flags: 2
      dpriority_det_like: 4
      dpriority_has_spec: 200
      in_plane_lat_cut: 15.0
      dpriority_non_core: 2000
    bhm_spiders_agn_tda:
      value: 0.0
      ero_version: 'eRASS_s3_1B_220829_poscorr_v006'
      xmatch_method: 'XPS/NWAY_EROTDA'
      xmatch_version: 'JWMS_06Oct22_erotda'
      opt_cat: 'lsdr10'
      fibermag_r_min: 13.5
      fibermag_r_max: 22.5
      fibermag_i_min: 13.5
      fibermag_i_max: 22.3
      fibermag_z_min: 13.5
      fibermag_z_max: 21.5
      fibermag_r_for_cadence1: 16.5
      fibermag_r_for_cadence2: 18.5
      gaia_g_max_for_cadence1: 16.0
      gaia_rp_max_for_cadence1: 16.0
      gaia_g_mag_limit: 13.5
      gaia_rp_mag_limit: 13.5
      cadence1: 'bright_flexible_2x1'
      cadence2: 'dark_flexible_2x1'
      cadence3: 'dark_flexible_2x2'
      priority_floor: 1690
    bhm_spiders_agn_sep:
      value: 1.0
      ero_version: 'eRASS_s5_V29C'
      xmatch_method1: 'XPS/NWAY'
      xmatch_method2: ''
      xmatch_version1: 'JWTL_Oct22'
      xmatch_version2: ''
      opt_cat: 'gedr3'
      gaia_g_max_for_cadence1: 16.0
      gaia_rp_max_for_cadence1: 16.0
      gaia_g_max_for_cadence2: 19.0
      gaia_rp_max_for_cadence2: 19.0
      gaia_g_mag_limit: 13.5
      gaia_rp_mag_limit: 13.5
      cadence1: 'bright_flexible_2x1'
      cadence2: 'dark_flexible_2x1'
      cadence3: 'dark_flexible_2x2'
      det_like_min: 6.0
      det_like_for_priority: 8.0
      min_det_like_for_core: 7.0
      min_ero_flux_for_core: 1.0e-14
      min_gal_lat_for_core: 15.0
      min_dec_for_core: -90.0
      min_gaia_g_for_core: 16.0
      max_gaia_g_for_core: 21.5
      p_any_min: 0.1
      spec_sn_thresh: 1.60
      spec_z_err_thresh: 0.002
      priority_floor: 1500
      dpriority_not_hard: 1
      dpriority_match_flags: 2
      dpriority_det_like: 4
      dpriority_has_spec: 200
      in_plane_lat_cut: 15.0
      dpriority_non_core: 2000
    bhm_aqmes_med:
      priority: 1100
      value: 100.0
      fieldlist: masks/candidate_target_fields_bhm_aqmes_med_v0.3.1.fits
      mag_i_min: 16.0
      mag_i_max: 19.1
      cadence: 'dark_10x4_4yr'
    bhm_aqmes_med_faint:
      priority: 3100
      value: 1.0
      fieldlist: masks/candidate_target_fields_bhm_aqmes_med_v0.3.1.fits
      mag_i_min: 19.1
      mag_i_max: 21.0
      cadence: 'dark_10x4_4yr'
    bhm_aqmes_wide2:
      priority: 1210
      value: 100.0
      fieldlist: masks/candidate_target_fields_bhm_aqmes_wide_v0.3.1.fits
      mag_i_min: 16.0
      mag_i_max: 19.1
      cadence: 'dark_2x4'
    bhm_aqmes_wide2_faint:
      priority: 3210
      value: 1.0
      fieldlist: masks/candidate_target_fields_bhm_aqmes_wide_v0.3.1.fits
      mag_i_min: 19.1
      mag_i_max: 21.0
      cadence: 'dark_2x4'
    bhm_aqmes_bonus_core:
      priority: 3300
      value: 0.2
      fieldlist: None
      mag_i_min: 16.0
      mag_i_max: 19.1
      cadence: 'dark_flexible_2x2'
    bhm_aqmes_bonus_faint:
      priority: 3302
      value: 0.1
      fieldlist: None
      mag_i_min: 19.1
      mag_i_max: 21.0
      cadence: 'dark_flexible_2x2'
    bhm_aqmes_bonus_bright:
      priority: 4040
      value: 0.1
      fieldlist: None
      mag_i_min: 14.0
      mag_i_max: 18.0
      cadence: 'bright_flexible_2x1'

'1.0.36':
  xmatch_plan: 1.0.0
  cartons:
    - mwm_ob_core
    - mwm_ob_cepheids
  open_fiber_path: /uufs/chpc.utah.edu/common/home/sdss50/sdsswork/target/open_fiber/1.0.0/draft2/
  schema: sandbox
  magnitudes:
    h: [catalog_to_twomass_psc, twomass_psc, twomass_psc.h_m]
    j: [catalog_to_twomass_psc, twomass_psc, twomass_psc.j_m]
    k: [catalog_to_twomass_psc, twomass_psc, twomass_psc.k_m]
    bp: [catalog_to_gaia_dr3_source, gaia_dr3_source, gaia_dr3_source.phot_bp_mean_mag]
    rp: [catalog_to_gaia_dr3_source, gaia_dr3_source, gaia_dr3_source.phot_rp_mean_mag]
    gaia_g: [catalog_to_gaia_dr3_source, gaia_dr3_source, gaia_dr3_source.phot_g_mean_mag]
  database_options:
    work_mem: '10GB'

'1.0.35':
  xmatch_plan: 1.0.0
  cartons:
  open_fiber_path: /uufs/chpc.utah.edu/common/home/sdss50/sdsswork/target/open_fiber/1.0.0/draft2/
  schema: sandbox
  magnitudes:
    h: [catalog_to_twomass_psc, twomass_psc, twomass_psc.h_m]
    j: [catalog_to_twomass_psc, twomass_psc, twomass_psc.j_m]
    k: [catalog_to_twomass_psc, twomass_psc, twomass_psc.k_m]
    bp: [catalog_to_gaia_dr3_source, gaia_dr3_source, gaia_dr3_source.phot_bp_mean_mag]
    rp: [catalog_to_gaia_dr3_source, gaia_dr3_source, gaia_dr3_source.phot_rp_mean_mag]
    gaia_g: [catalog_to_gaia_dr3_source, gaia_dr3_source, gaia_dr3_source.phot_g_mean_mag]
  database_options:
    work_mem: '10GB'

'1.0.34':
  xmatch_plan: 1.0.0
  cartons:
    - mwm_bin_rv_short_mdwarf
    - mwm_bin_rv_short_subgiant
    - mwm_bin_rv_short_rgb
    - mwm_snc_ext_apogee
    - mwm_snc_ext_boss
  open_fiber_path: /uufs/chpc.utah.edu/common/home/sdss50/sdsswork/target/open_fiber/1.0.0/draft2/
  schema: sandbox
  magnitudes:
    h: [catalog_to_twomass_psc, twomass_psc, twomass_psc.h_m]
    j: [catalog_to_twomass_psc, twomass_psc, twomass_psc.j_m]
    k: [catalog_to_twomass_psc, twomass_psc, twomass_psc.k_m]
    bp: [catalog_to_gaia_dr3_source, gaia_dr3_source, gaia_dr3_source.phot_bp_mean_mag]
    rp: [catalog_to_gaia_dr3_source, gaia_dr3_source, gaia_dr3_source.phot_rp_mean_mag]
    gaia_g: [catalog_to_gaia_dr3_source, gaia_dr3_source, gaia_dr3_source.phot_g_mean_mag]
  database_options:
    work_mem: '10GB'

'1.0.33':
  xmatch_plan: 1.0.0
  cartons:
    - mwm_yso_disk_apogee_single
    - mwm_yso_disk_boss_single
    - mwm_yso_embedded_apogee_single
    - mwm_yso_nebula_apogee_single
    - mwm_yso_variable_apogee_single
    - mwm_yso_variable_boss_single
    - mwm_yso_cmz_apogee_single
    - mwm_yso_cluster_apogee_single
    - mwm_yso_cluster_boss_single
    - mwm_yso_pms_apogee_sagitta_edr3_single
    - mwm_yso_pms_apogee_zari18pms_single
    - mwm_yso_pms_boss_sagitta_edr3_single
    - mwm_yso_pms_boss_zari18pms_single
  open_fiber_path: /uufs/chpc.utah.edu/common/home/sdss50/sdsswork/target/open_fiber/1.0.0/draft2/
  schema: sandbox
  magnitudes:
    h: [catalog_to_twomass_psc, twomass_psc, twomass_psc.h_m]
    j: [catalog_to_twomass_psc, twomass_psc, twomass_psc.j_m]
    k: [catalog_to_twomass_psc, twomass_psc, twomass_psc.k_m]
    bp: [catalog_to_gaia_dr3_source, gaia_dr3_source, gaia_dr3_source.phot_bp_mean_mag]
    rp: [catalog_to_gaia_dr3_source, gaia_dr3_source, gaia_dr3_source.phot_rp_mean_mag]
    gaia_g: [catalog_to_gaia_dr3_source, gaia_dr3_source, gaia_dr3_source.phot_g_mean_mag]
  database_options:
    work_mem: '10GB'

'1.0.32':
  xmatch_plan: 1.0.0
  cartons:
    - mwm_magcloud_agb_apogee
    - mwm_magcloud_rgb_boss
    - mwm_cb_galex_vol
    - mwm_cb_swiftuvot
    - mwm_cb_xmmom
  open_fiber_path: /uufs/chpc.utah.edu/common/home/sdss50/sdsswork/target/open_fiber/1.0.0/draft2/
  schema: sandbox
  parameters:
    mwm_magcloud_agb_apogee:
      h_lim: 13
      pmra_rough: [-3, 3]
      pmdec_rough: [-3, 3]
      gaiag_rough: 18
      bp_rp_rough: 1
      astro_rough: [59.5, -72.8, 30]
      pmdist: 1.2
      jkcut_lmc: [0.96, 1.240, 1.70, 1.42]
      hcut_lmc: [12.35, 12.35, 8.0, 8.0]
      mlon_a: -1.5728745
      mlon_b: -19.292601
      jkcut_smc_off: -0.06
      hcut_smc_off: 0.4
    mwm_magcloud_rgb_boss:
      g_lim: 18.5
      pmra_rough: [-3, 3]
      pmdec_rough: [-3, 3]
      gaiag_rough: 18.5
      bp_rp_rough: 1
      astro_rough: [59.5, -72.8, 35]
      pmdist: 1.2
      bprpcut: [0.95, 1.2649, 1.62255, 1.9889, 2.4164, 3.1492, 4.283, 4.30, 3.3411]
      gcut: [17.5, 15.8064, 15.2065, 14.6065, 14.0212, 14.6358, 15.6162, 16.24, 17.5]
  magnitudes:
    h: [catalog_to_twomass_psc, twomass_psc, twomass_psc.h_m]
    j: [catalog_to_twomass_psc, twomass_psc, twomass_psc.j_m]
    k: [catalog_to_twomass_psc, twomass_psc, twomass_psc.k_m]
    bp: [catalog_to_gaia_dr3_source, gaia_dr3_source, gaia_dr3_source.phot_bp_mean_mag]
    rp: [catalog_to_gaia_dr3_source, gaia_dr3_source, gaia_dr3_source.phot_rp_mean_mag]
    gaia_g: [catalog_to_gaia_dr3_source, gaia_dr3_source, gaia_dr3_source.phot_g_mean_mag]
  database_options:
    work_mem: '20GB'
    enable_bitmapscan: true

'1.0.31':
  xmatch_plan: 1.0.0
  cartons:
    - mwm_cb_cvcandidates_apogee
    - mwm_cb_cvcandidates_boss
  open_fiber_path: /uufs/chpc.utah.edu/common/home/sdss50/sdsswork/target/open_fiber/1.0.0/draft2/
  schema: sandbox
  magnitudes:
    h: [catalog_to_twomass_psc, twomass_psc, twomass_psc.h_m]
    j: [catalog_to_twomass_psc, twomass_psc, twomass_psc.j_m]
    k: [catalog_to_twomass_psc, twomass_psc, twomass_psc.k_m]
    bp: [catalog_to_gaia_dr3_source, gaia_dr3_source, gaia_dr3_source.phot_bp_mean_mag]
    rp: [catalog_to_gaia_dr3_source, gaia_dr3_source, gaia_dr3_source.phot_rp_mean_mag]
    gaia_g: [catalog_to_gaia_dr3_source, gaia_dr3_source, gaia_dr3_source.phot_g_mean_mag]
  database_options:
    work_mem: '10GB'

'1.0.30':
  xmatch_plan: 1.0.0
  cartons:
    - mwm_cb_galex_vol
    - mwm_cb_swiftuvot
    - mwm_cb_xmmom
  schema: sandbox
  magnitudes:
    h: [catalog_to_twomass_psc, twomass_psc, twomass_psc.h_m]
    j: [catalog_to_twomass_psc, twomass_psc, twomass_psc.j_m]
    k: [catalog_to_twomass_psc, twomass_psc, twomass_psc.k_m]
    bp: [catalog_to_gaia_dr3_source, gaia_dr3_source, gaia_dr3_source.phot_bp_mean_mag]
    rp: [catalog_to_gaia_dr3_source, gaia_dr3_source, gaia_dr3_source.phot_rp_mean_mag]
    gaia_g: [catalog_to_gaia_dr3_source, gaia_dr3_source, gaia_dr3_source.phot_g_mean_mag]
  database_options:
    work_mem: '10GB'

'1.0.29':
  xmatch_plan: 1.0.0
  cartons:
    - ops_std_boss_ps1dr2
  schema: sandbox
  magnitudes:
    h: [catalog_to_twomass_psc, twomass_psc, twomass_psc.h_m]
    j: [catalog_to_twomass_psc, twomass_psc, twomass_psc.j_m]
    k: [catalog_to_twomass_psc, twomass_psc, twomass_psc.k_m]
    bp: [catalog_to_gaia_dr3_source, gaia_dr3_source, gaia_dr3_source.phot_bp_mean_mag]
    rp: [catalog_to_gaia_dr3_source, gaia_dr3_source, gaia_dr3_source.phot_rp_mean_mag]
    gaia_g: [catalog_to_gaia_dr3_source, gaia_dr3_source, gaia_dr3_source.phot_g_mean_mag]
  database_options:
    work_mem: '10GB'
  parameters:
    ops_std_boss_ps1dr2:
      mag_ps_r_min: 15.95
      mag_ps_r_max: 18.05
      mag_gaia_g_min: 15.7
      mag_gaia_g_max: 18.1
      parallax_min_at_g16: 0.2
      parallax_min_slope: -0.22
      parallax_max: 0.7
      dered_dist_max: 0.10
      g_r_dered_nominal: 0.24
      r_i_dered_nominal: 0.08
      i_z_dered_nominal: 0.00
      bp_rp_dered_nominal: 0.67
      bp_g_dered_nominal: 0.24
      tic_ebv_max: 1.50
      bp_rp_dered_min: 0.57
      bp_rp_dered_max: 0.77

'1.0.28':
  xmatch_plan: 1.0.0
  cartons:
    - mwm_snc_100pc_boss
    - mwm_snc_ext_boss
    - mwm_wd_gaia
  open_fiber_path: /uufs/chpc.utah.edu/common/home/sdss50/sdsswork/target/open_fiber/1.0.0/draft2/
  schema: sandbox
  magnitudes:
    h: [catalog_to_twomass_psc, twomass_psc, twomass_psc.h_m]
    j: [catalog_to_twomass_psc, twomass_psc, twomass_psc.j_m]
    k: [catalog_to_twomass_psc, twomass_psc, twomass_psc.k_m]
    bp: [catalog_to_gaia_dr3_source, gaia_dr3_source, gaia_dr3_source.phot_bp_mean_mag]
    rp: [catalog_to_gaia_dr3_source, gaia_dr3_source, gaia_dr3_source.phot_rp_mean_mag]
    gaia_g: [catalog_to_gaia_dr3_source, gaia_dr3_source, gaia_dr3_source.phot_g_mean_mag]
  database_options:
    work_mem: '10GB'

'1.0.27':
  xmatch_plan: 1.0.0
  cartons:
    - mwm_magcloud_agb_apogee
    - mwm_magcloud_rgb_boss
  open_fiber_path: /uufs/chpc.utah.edu/common/home/sdss50/sdsswork/target/open_fiber/1.0.0/draft2/
  schema: sandbox
  parameters:
    mwm_magcloud_agb_apogee:
      h_lim: 13
      pmra_rough: [-3, 3]
      pmdec_rough: [-3, 3]
      gaiag_rough: 18
      bp_rp_rough: 1
      astro_rough: [59.5, -72.8, 30]
      pmdist: 1.2
      jkcut_lmc: [0.96, 1.240, 1.70, 1.42]
      hcut_lmc: [12.35, 12.35, 8.0, 8.0]
      mlon_a: -1.5728745
      mlon_b: -19.292601
      jkcut_smc_off: -0.06
      hcut_smc_off: 0.4
    mwm_magcloud_rgb_boss:
      g_lim: 18.5
      pmra_rough: [-3, 3]
      pmdec_rough: [-3, 3]
      gaiag_rough: 18.5
      bp_rp_rough: 1
      astro_rough: [59.5, -72.8, 35]
      pmdist: 1.2
      bprpcut: [0.95, 1.2649, 1.62255, 1.9889, 2.4164, 3.1492, 4.283, 4.30, 3.3411]
      gcut: [17.5, 15.8064, 15.2065, 14.6065, 14.0212, 14.6358, 15.6162, 16.24, 17.5]
  magnitudes:
    h: [catalog_to_twomass_psc, twomass_psc, twomass_psc.h_m]
    j: [catalog_to_twomass_psc, twomass_psc, twomass_psc.j_m]
    k: [catalog_to_twomass_psc, twomass_psc, twomass_psc.k_m]
    bp: [catalog_to_gaia_dr3_source, gaia_dr3_source, gaia_dr3_source.phot_bp_mean_mag]
    rp: [catalog_to_gaia_dr3_source, gaia_dr3_source, gaia_dr3_source.phot_rp_mean_mag]
    gaia_g: [catalog_to_gaia_dr3_source, gaia_dr3_source, gaia_dr3_source.phot_g_mean_mag]
  database_options:
    work_mem: '10GB'
    enable_bitmapscan: true

'1.0.26':
  xmatch_plan: 1.0.0
  cartons:
    - mwm_monitor_apogee_n188_long
    - mwm_monitor_apogee_n188_short
    - mwm_monitor_apogee_m67_long
    - mwm_monitor_apogee_m67_short
    - mwm_monitor_apogee_m15_long
    - mwm_monitor_apogee_m15_short
  open_fiber_path: /uufs/chpc.utah.edu/common/home/sdss50/sdsswork/target/open_fiber/1.0.0/draft2/
  schema: sandbox
  parameters:
    mwm_magcloud_agb_apogee:
      h_lim: 13
      pmra_rough: [-3, 3]
      pmdec_rough: [-3, 3]
      gaiag_rough: 18
      bp_rp_rough: 1
      astro_rough: [59.5, -72.8, 30]
      pmdist: 1.2
      jkcut_lmc: [0.96, 1.240, 1.70, 1.42]
      hcut_lmc: [12.35, 12.35, 8.0, 8.0]
      mlon_a: -1.5728745
      mlon_b: -19.292601
      jkcut_smc_off: -0.06
      hcut_smc_off: 0.4
    mwm_magcloud_rgb_boss:
      g_lim: 18.5
      pmra_rough: [-3, 3]
      pmdec_rough: [-3, 3]
      gaiag_rough: 18.5
      bp_rp_rough: 1
      astro_rough: [59.5, -72.8, 35]
      pmdist: 1.2
      bprpcut: [0.95, 1.2649, 1.62255, 1.9889, 2.4164, 3.1492, 4.283, 4.30, 3.3411]
      gcut: [17.5, 15.8064, 15.2065, 14.6065, 14.0212, 14.6358, 15.6162, 16.24, 17.5]
  magnitudes:
    h: [catalog_to_twomass_psc, twomass_psc, twomass_psc.h_m]
    j: [catalog_to_twomass_psc, twomass_psc, twomass_psc.j_m]
    k: [catalog_to_twomass_psc, twomass_psc, twomass_psc.k_m]
    bp: [catalog_to_gaia_dr3_source, gaia_dr3_source, gaia_dr3_source.phot_bp_mean_mag]
    rp: [catalog_to_gaia_dr3_source, gaia_dr3_source, gaia_dr3_source.phot_rp_mean_mag]
    gaia_g: [catalog_to_gaia_dr3_source, gaia_dr3_source, gaia_dr3_source.phot_g_mean_mag]
  database_options:
    work_mem: '10GB'
    enable_bitmapscan: true

'1.0.25':
  xmatch_plan: 1.0.0
  cartons:
    - mwm_cb_galex_vol
    - mwm_cb_swiftuvot
    - mwm_cb_xmmom
  open_fiber_path: /uufs/chpc.utah.edu/common/home/sdss50/sdsswork/target/open_fiber/1.0.0/draft2/
  schema: sandbox
  magnitudes:
    h: [catalog_to_twomass_psc, twomass_psc, twomass_psc.h_m]
    j: [catalog_to_twomass_psc, twomass_psc, twomass_psc.j_m]
    k: [catalog_to_twomass_psc, twomass_psc, twomass_psc.k_m]
    bp: [catalog_to_gaia_dr3_source, gaia_dr3_source, gaia_dr3_source.phot_bp_mean_mag]
    rp: [catalog_to_gaia_dr3_source, gaia_dr3_source, gaia_dr3_source.phot_rp_mean_mag]
    gaia_g: [catalog_to_gaia_dr3_source, gaia_dr3_source, gaia_dr3_source.phot_g_mean_mag]
  database_options:
    work_mem: '5GB'
    enable_bitmapscan: false

'1.0.24':
  xmatch_plan: 1.0.0
  cartons:
    - mwm_cb_galex_mag
    - mwm_snc_100pc_boss
  open_fiber_path: /uufs/chpc.utah.edu/common/home/sdss50/sdsswork/target/open_fiber/1.0.0/draft2/
  schema: sandbox
  magnitudes:
    h: [catalog_to_twomass_psc, twomass_psc, twomass_psc.h_m]
    j: [catalog_to_twomass_psc, twomass_psc, twomass_psc.j_m]
    k: [catalog_to_twomass_psc, twomass_psc, twomass_psc.k_m]
    bp: [catalog_to_gaia_dr3_source, gaia_dr3_source, gaia_dr3_source.phot_bp_mean_mag]
    rp: [catalog_to_gaia_dr3_source, gaia_dr3_source, gaia_dr3_source.phot_rp_mean_mag]
    gaia_g: [catalog_to_gaia_dr3_source, gaia_dr3_source, gaia_dr3_source.phot_g_mean_mag]
  database_options:
    work_mem: '5GB'
    enable_bitmapscan: false

'1.0.23':
  xmatch_plan: 1.0.0
  cartons:
    - mwm_bin_vis_apogee
    - mwm_bin_vis_boss
    - mwm_dust_core
    - mwm_dust_core_dist
  open_fiber_path: /uufs/chpc.utah.edu/common/home/sdss50/sdsswork/target/open_fiber/1.0.0/draft2/
  schema: sandbox
  magnitudes:
    h: [catalog_to_twomass_psc, twomass_psc, twomass_psc.h_m]
    j: [catalog_to_twomass_psc, twomass_psc, twomass_psc.j_m]
    k: [catalog_to_twomass_psc, twomass_psc, twomass_psc.k_m]
    bp: [catalog_to_gaia_dr3_source, gaia_dr3_source, gaia_dr3_source.phot_bp_mean_mag]
    rp: [catalog_to_gaia_dr3_source, gaia_dr3_source, gaia_dr3_source.phot_rp_mean_mag]
    gaia_g: [catalog_to_gaia_dr3_source, gaia_dr3_source, gaia_dr3_source.phot_g_mean_mag]
  parameters:
    mwm_bin_vis_apogee:
      h_m_limit: 11
      class_a_priority: 2590
      class_b_priority: 2591
      rest_priority: 2592
    mwm_bin_vis_boss:
      h_m_limit: 11
      class_a_priority: 2595
      class_b_priority: 2596
      rest_priority: 2597
    mwm_dust_core:
      mwm_galactic_core_plan: 1.0.20
    mwm_dust_core_dist:
      mwm_galactic_core_dist_plan: 1.0.20
  database_options:
    work_mem: '5GB'
    enable_bitmapscan: false

'1.0.22':
  xmatch_plan: 1.0.0
  cartons:
    - mwm_halo_local
    - mwm_halo_local_dark
  open_fiber_path: /uufs/chpc.utah.edu/common/home/sdss50/sdsswork/target/open_fiber/1.0.0/draft2/
  schema: sandbox
  magnitudes:
    h: [catalog_to_twomass_psc, twomass_psc, twomass_psc.h_m]
    j: [catalog_to_twomass_psc, twomass_psc, twomass_psc.j_m]
    k: [catalog_to_twomass_psc, twomass_psc, twomass_psc.k_m]
    bp: [catalog_to_gaia_dr3_source, gaia_dr3_source, gaia_dr3_source.phot_bp_mean_mag]
    rp: [catalog_to_gaia_dr3_source, gaia_dr3_source, gaia_dr3_source.phot_rp_mean_mag]
    gaia_g: [catalog_to_gaia_dr3_source, gaia_dr3_source, gaia_dr3_source.phot_g_mean_mag]
  database_options:
    work_mem: '5GB'
    enable_bitmapscan: false

'1.0.21':
  xmatch_plan: 1.0.0
  cartons:
    - mwm_halo_mp_xp
    - mwm_halo_mp_xp_dark
  open_fiber_path: /uufs/chpc.utah.edu/common/home/sdss50/sdsswork/target/open_fiber/1.0.0/draft2/
  schema: sandbox
  magnitudes:
    h: [catalog_to_twomass_psc, twomass_psc, twomass_psc.h_m]
    j: [catalog_to_twomass_psc, twomass_psc, twomass_psc.j_m]
    k: [catalog_to_twomass_psc, twomass_psc, twomass_psc.k_m]
    bp: [catalog_to_gaia_dr3_source, gaia_dr3_source, gaia_dr3_source.phot_bp_mean_mag]
    rp: [catalog_to_gaia_dr3_source, gaia_dr3_source, gaia_dr3_source.phot_rp_mean_mag]
    gaia_g: [catalog_to_gaia_dr3_source, gaia_dr3_source, gaia_dr3_source.phot_g_mean_mag]
  database_options:
    work_mem: '5GB'
    enable_bitmapscan: false

'1.0.20':
  xmatch_plan: 1.0.0
  cartons:
    - mwm_galactic_core
    - mwm_galactic_core_dist
    - mwm_legacy_ir2opt
    - mwm_yso_pms_apogee_sagitta_edr3
    - mwm_bin_rv_short
  open_fiber_path: /uufs/chpc.utah.edu/common/home/sdss50/sdsswork/target/open_fiber/1.0.0/draft2/
  schema: sandbox
  magnitudes:
    h: [catalog_to_twomass_psc, twomass_psc, twomass_psc.h_m]
    j: [catalog_to_twomass_psc, twomass_psc, twomass_psc.j_m]
    k: [catalog_to_twomass_psc, twomass_psc, twomass_psc.k_m]
    bp: [catalog_to_gaia_dr3_source, gaia_dr3_source, gaia_dr3_source.phot_bp_mean_mag]
    rp: [catalog_to_gaia_dr3_source, gaia_dr3_source, gaia_dr3_source.phot_rp_mean_mag]
    gaia_g: [catalog_to_gaia_dr3_source, gaia_dr3_source, gaia_dr3_source.phot_g_mean_mag]
  database_options:
    work_mem: '5GB'
    enable_bitmapscan: false

'1.0.19':
  xmatch_plan: 1.0.0
  cartons:
    - ops_2mass_psc_brightneighbors
    - ops_gaia_brightneighbors
    - mwm_bin_gaia_astb_apogee
    - mwm_bin_gaia_astb_boss
    - mwm_bin_gaia_sb_apogee
    - mwm_bin_gaia_sb_boss
    - mwm_halo_distant_rrl
    - mwm_halo_distant_rrl_dark
  open_fiber_path: /uufs/chpc.utah.edu/common/home/sdss50/sdsswork/target/open_fiber/1.0.0/draft2/
  schema: sandbox
  magnitudes:
    h: [catalog_to_twomass_psc, twomass_psc, twomass_psc.h_m]
    j: [catalog_to_twomass_psc, twomass_psc, twomass_psc.j_m]
    k: [catalog_to_twomass_psc, twomass_psc, twomass_psc.k_m]
    bp: [catalog_to_gaia_dr3_source, gaia_dr3_source, gaia_dr3_source.phot_bp_mean_mag]
    rp: [catalog_to_gaia_dr3_source, gaia_dr3_source, gaia_dr3_source.phot_rp_mean_mag]
    gaia_g: [catalog_to_gaia_dr3_source, gaia_dr3_source, gaia_dr3_source.phot_g_mean_mag]
  database_options:
    work_mem: '5GB'
    enable_bitmapscan: false

'1.0.18':
  xmatch_plan: 1.0.0
  cartons:
    - mwm_dust_core
    - mwm_dust_core_dist
  open_fiber_path: /uufs/chpc.utah.edu/common/home/sdss50/sdsswork/target/open_fiber/1.0.0/draft2/
  schema: sandbox
  magnitudes:
    h: [catalog_to_twomass_psc, twomass_psc, twomass_psc.h_m]
    j: [catalog_to_twomass_psc, twomass_psc, twomass_psc.j_m]
    k: [catalog_to_twomass_psc, twomass_psc, twomass_psc.k_m]
    bp: [catalog_to_gaia_dr3_source, gaia_dr3_source, gaia_dr3_source.phot_bp_mean_mag]
    rp: [catalog_to_gaia_dr3_source, gaia_dr3_source, gaia_dr3_source.phot_rp_mean_mag]
    gaia_g: [catalog_to_gaia_dr3_source, gaia_dr3_source, gaia_dr3_source.phot_g_mean_mag]
  parameters:
    mwm_dust_core:
      mwm_galactic_core_plan: 1.0.6
    mwm_dust_core_dist:
      mwm_galactic_core_dist_plan: 1.0.6
  database_options:
    work_mem: '5GB'
    enable_bitmapscan: false

'1.0.17':
  xmatch_plan: 1.0.0
  cartons:
    - mwm_snc_100pc_apogee
    - mwm_snc_100pc_boss
    - mwm_snc_ext_apogee
    - mwm_snc_ext_boss
    - mwm_cb_galex_mag
    - mwm_cb_galex_vol
    - mwm_cb_xmmom
    - mwm_cb_swiftuvot
  open_fiber_path: /uufs/chpc.utah.edu/common/home/sdss50/sdsswork/target/open_fiber/1.0.0/draft2/
  schema: sandbox
  magnitudes:
    h: [catalog_to_twomass_psc, twomass_psc, twomass_psc.h_m]
    j: [catalog_to_twomass_psc, twomass_psc, twomass_psc.j_m]
    k: [catalog_to_twomass_psc, twomass_psc, twomass_psc.k_m]
    bp: [catalog_to_gaia_dr3_source, gaia_dr3_source, gaia_dr3_source.phot_bp_mean_mag]
    rp: [catalog_to_gaia_dr3_source, gaia_dr3_source, gaia_dr3_source.phot_rp_mean_mag]
    gaia_g: [catalog_to_gaia_dr3_source, gaia_dr3_source, gaia_dr3_source.phot_g_mean_mag]
  parameters:
    mwm_dust_core:
      mwm_galactic_core_plan: 1.0.6
    mwm_dust_core_dist:
      mwm_galactic_core_dist_plan: 1.0.6
  database_options:
    work_mem: '5GB'
    enable_bitmapscan: false

'1.0.16':
  xmatch_plan: 1.0.0
  cartons:
    - ops_std_boss
    - ops_std_boss_red
    - ops_std_boss_tic
    - ops_tycho2_brightneighbors
  open_fiber_path: /uufs/chpc.utah.edu/common/home/sdss50/sdsswork/target/open_fiber/1.0.0/draft2/
  schema: sandbox
  magnitudes:
    h: [catalog_to_twomass_psc, twomass_psc, twomass_psc.h_m]
    j: [catalog_to_twomass_psc, twomass_psc, twomass_psc.j_m]
    k: [catalog_to_twomass_psc, twomass_psc, twomass_psc.k_m]
    bp: [catalog_to_gaia_dr3_source, gaia_dr3_source, gaia_dr3_source.phot_bp_mean_mag]
    rp: [catalog_to_gaia_dr3_source, gaia_dr3_source, gaia_dr3_source.phot_rp_mean_mag]
    gaia_g: [catalog_to_gaia_dr3_source, gaia_dr3_source, gaia_dr3_source.phot_g_mean_mag]
  database_options:
    work_mem: '5GB'
  parameters:
    ops_std_boss_ps1dr2:
      mag_ps_r_min: 15.95
      mag_ps_r_max: 18.05
      mag_gaia_g_min: 15.7
      mag_gaia_g_max: 18.1
      parallax_min_at_g16: 0.2
      parallax_min_slope: -0.22
      parallax_max: 0.7
      dered_dist_max: 0.10
      g_r_dered_nominal: 0.24
      r_i_dered_nominal: 0.08
      i_z_dered_nominal: 0.00
      bp_rp_dered_nominal: 0.67
      bp_g_dered_nominal: 0.24
      tic_ebv_max: 1.50
      bp_rp_dered_min: 0.57
      bp_rp_dered_max: 0.77

'1.0.15':
  xmatch_plan: 1.0.0
  cartons:
    - ops_std_eboss
  open_fiber_path: /uufs/chpc.utah.edu/common/home/sdss50/sdsswork/target/open_fiber/1.0.0/draft2/
  schema: sandbox
  magnitudes:
    h: [catalog_to_twomass_psc, twomass_psc, twomass_psc.h_m]
    j: [catalog_to_twomass_psc, twomass_psc, twomass_psc.j_m]
    k: [catalog_to_twomass_psc, twomass_psc, twomass_psc.k_m]
    bp: [catalog_to_gaia_dr3_source, gaia_dr3_source, gaia_dr3_source.phot_bp_mean_mag]
    rp: [catalog_to_gaia_dr3_source, gaia_dr3_source, gaia_dr3_source.phot_rp_mean_mag]
    gaia_g: [catalog_to_gaia_dr3_source, gaia_dr3_source, gaia_dr3_source.phot_g_mean_mag]
  database_options:
    work_mem: '5GB'

'1.0.14':
  xmatch_plan: 1.0.0
  cartons:
    - ops_std_apogee
  open_fiber_path: /uufs/chpc.utah.edu/common/home/sdss50/sdsswork/target/open_fiber/1.0.0/draft2/
  schema: sandbox
  magnitudes:
    h: [catalog_to_twomass_psc, twomass_psc, twomass_psc.h_m]
    j: [catalog_to_twomass_psc, twomass_psc, twomass_psc.j_m]
    k: [catalog_to_twomass_psc, twomass_psc, twomass_psc.k_m]
    bp: [catalog_to_gaia_dr3_source, gaia_dr3_source, gaia_dr3_source.phot_bp_mean_mag]
    rp: [catalog_to_gaia_dr3_source, gaia_dr3_source, gaia_dr3_source.phot_rp_mean_mag]
    gaia_g: [catalog_to_gaia_dr3_source, gaia_dr3_source, gaia_dr3_source.phot_g_mean_mag]
  database_options:
    work_mem: '5GB'

'1.0.13':
  xmatch_plan: 1.0.0
  cartons:
    - ops_std_boss_gdr2
  open_fiber_path: /uufs/chpc.utah.edu/common/home/sdss50/sdsswork/target/open_fiber/1.0.0/draft2/
  schema: sandbox
  magnitudes:
    h: [catalog_to_twomass_psc, twomass_psc, twomass_psc.h_m]
    j: [catalog_to_twomass_psc, twomass_psc, twomass_psc.j_m]
    k: [catalog_to_twomass_psc, twomass_psc, twomass_psc.k_m]
    bp: [catalog_to_gaia_dr3_source, gaia_dr3_source, gaia_dr3_source.phot_bp_mean_mag]
    rp: [catalog_to_gaia_dr3_source, gaia_dr3_source, gaia_dr3_source.phot_rp_mean_mag]
    gaia_g: [catalog_to_gaia_dr3_source, gaia_dr3_source, gaia_dr3_source.phot_g_mean_mag]
  database_options:
    work_mem: '5GB'
  parameters:
    ops_std_boss_gdr2:
      mag_gaia_g_min: 15.8
      mag_gaia_g_max: 18.1
      mag_gaia_bp_min: 15.8
      mag_gaia_bp_max: 18.4
      mag_gaia_rp_min: 15.6
      mag_gaia_rp_max: 17.6
      parallax_min_at_g16: 0.2
      parallax_min_slope: -0.22
      parallax_max: 0.7
      dered_dist_max: 0.12
      bp_rp_dered_nominal: 0.67
      bp_g_dered_nominal: 0.24
      g_rp_dered_nominal: 0.43
      ebv_max: 0.25

'1.0.12':
  xmatch_plan: 1.0.0
  cartons:
    - bhm_rm_core
    - bhm_rm_known_spec
    - bhm_rm_var
    - bhm_rm_ancillary
    - bhm_rm_xrayqso
  open_fiber_path: /uufs/chpc.utah.edu/common/home/sdss50/sdsswork/target/open_fiber/1.0.0/draft2/
  schema: sandbox
  magnitudes:
    h: [catalog_to_twomass_psc, twomass_psc, twomass_psc.h_m]
    j: [catalog_to_twomass_psc, twomass_psc, twomass_psc.j_m]
    k: [catalog_to_twomass_psc, twomass_psc, twomass_psc.k_m]
    bp: [catalog_to_gaia_dr3_source, gaia_dr3_source, gaia_dr3_source.phot_bp_mean_mag]
    rp: [catalog_to_gaia_dr3_source, gaia_dr3_source, gaia_dr3_source.phot_rp_mean_mag]
    gaia_g: [catalog_to_gaia_dr3_source, gaia_dr3_source, gaia_dr3_source.phot_g_mean_mag]
  database_options:
    work_mem: '5GB'
  parameters:
    bhm_rm_base:
      fieldlist:
        - { name: SDSS-RM,  racen: 213.7042, deccen: 53.08333,  radius: 1.49 }
        - { name: COSMOS,   racen: 150.0,    deccen: 2.2,       radius: 1.49 }
        - { name: XMM-LSS,  racen: 35.70833, deccen: -5.05000,  radius: 1.49 }
        - { name: S-CVZ,    racen: 90.0,     deccen: -66.56056, radius: 1.00 }
        - { name: CDFS,     racen: 52.65,    deccen: -28.1,     radius: 1.00 }
        - { name: ELIAS-S1, racen: 9.450,    deccen: -44.00,    radius: 1.00 }
    bhm_rm_core:
      priority: 1002
      value: 1000.0
      mag_i_min: 17.0
      mag_i_max: 21.5
      mag_g_min_cvz_s: 16.0
      mag_g_max_cvz_s: 21.7
    bhm_rm_known_spec:
      priority: 1001
      value: 1000.0
      mag_i_min: 15.0
      mag_i_max: 21.7
      mag_i_max_sdss_rm: 21.7
      mag_i_max_cosmos: 21.5
      mag_i_max_xmm_lss: 21.5
      mag_g_min_cvz_s: 16.0
      mag_g_max_cvz_s: 21.7
    bhm_rm_var:
      priority: 1003
      value: 1000.0
      mag_i_min: 17.0
      mag_i_max: 20.5
      mag_g_min_cvz_s: 16.0
      mag_g_max_cvz_s: 21.7
    bhm_rm_ancillary:
      priority: 1004
      value: 1000.0
      mag_i_min: 15.0
      mag_i_max: 21.5
      mag_g_min_cvz_s: 16.0
      mag_g_max_cvz_s: 21.7
    bhm_rm_xrayqso:
      priority: 1005
      value: 1000.0
      mag_i_min: 15.0
      mag_i_max: 21.5
      mag_g_min_cvz_s: 16.0
      mag_g_max_cvz_s: 21.7

'1.0.11':
  xmatch_plan: 1.0.0
  cartons:
    - mwm_tess_rgb
    - mwm_wd_pwd
    - mwm_bin_rv_short
    - mwm_bin_rv_long
  open_fiber_path: /uufs/chpc.utah.edu/common/home/sdss50/sdsswork/target/open_fiber/1.0.0/draft2/
  schema: sandbox
  magnitudes:
    h: [catalog_to_twomass_psc, twomass_psc, twomass_psc.h_m]
    j: [catalog_to_twomass_psc, twomass_psc, twomass_psc.j_m]
    k: [catalog_to_twomass_psc, twomass_psc, twomass_psc.k_m]
    bp: [catalog_to_gaia_dr3_source, gaia_dr3_source, gaia_dr3_source.phot_bp_mean_mag]
    rp: [catalog_to_gaia_dr3_source, gaia_dr3_source, gaia_dr3_source.phot_rp_mean_mag]
    gaia_g: [catalog_to_gaia_dr3_source, gaia_dr3_source, gaia_dr3_source.phot_g_mean_mag]
  database_options:
    work_mem: '5GB'
  parameters:
    ops_std_boss_ps1dr2:
      mag_ps_r_min: 15.95
      mag_ps_r_max: 18.05
      mag_gaia_g_min: 15.5
      mag_gaia_g_max: 19.0
      parallax_min_at_g16: 0.2
      parallax_min_slope: -0.22
      parallax_max: 0.7
      dered_dist_max: 0.10
      g_r_dered_nominal: 0.24
      r_i_dered_nominal: 0.08
      i_z_dered_nominal: 0.00
      bp_rp_dered_nominal: 0.67
      bp_g_dered_nominal: 0.24
    ops_std_boss_gdr2:
      mag_gaia_g_min: 15.8
      mag_gaia_g_max: 18.1
      mag_gaia_bp_min: 15.8
      mag_gaia_bp_max: 18.4
      mag_gaia_rp_min: 15.6
      mag_gaia_rp_max: 17.6
      parallax_min_at_g16: 0.2
      parallax_min_slope: -0.22
      parallax_max: 0.7
      dered_dist_max: 0.12
      bp_rp_dered_nominal: 0.67
      bp_g_dered_nominal: 0.24
      g_rp_dered_nominal: 0.43
      ebv_max: 0.25

'1.0.10':
  xmatch_plan: 1.0.0
  cartons:
  open_fiber_path: /uufs/chpc.utah.edu/common/home/sdss50/sdsswork/target/open_fiber/1.0.0/draft2/
  schema: sandbox
  magnitudes:
    h: [catalog_to_twomass_psc, twomass_psc, twomass_psc.h_m]
    j: [catalog_to_twomass_psc, twomass_psc, twomass_psc.j_m]
    k: [catalog_to_twomass_psc, twomass_psc, twomass_psc.k_m]
    bp: [catalog_to_gaia_dr3_source, gaia_dr3_source, gaia_dr3_source.phot_bp_mean_mag]
    rp: [catalog_to_gaia_dr3_source, gaia_dr3_source, gaia_dr3_source.phot_rp_mean_mag]
    gaia_g: [catalog_to_gaia_dr3_source, gaia_dr3_source, gaia_dr3_source.phot_g_mean_mag]
  database_options:
    work_mem: '5GB'

'1.0.9':
  xmatch_plan: 1.0.0
  cartons:
    - bhm_rm_core
    - bhm_rm_known_spec
    - bhm_rm_var
    - bhm_rm_ancillary
    - bhm_rm_xrayqso
  open_fiber_path: /uufs/chpc.utah.edu/common/home/sdss50/sdsswork/target/open_fiber/1.0.0/draft2/
  schema: sandbox
  magnitudes:
    h: [catalog_to_twomass_psc, twomass_psc, twomass_psc.h_m]
    j: [catalog_to_twomass_psc, twomass_psc, twomass_psc.j_m]
    k: [catalog_to_twomass_psc, twomass_psc, twomass_psc.k_m]
    bp: [catalog_to_gaia_dr3_source, gaia_dr3_source, gaia_dr3_source.phot_bp_mean_mag]
    rp: [catalog_to_gaia_dr3_source, gaia_dr3_source, gaia_dr3_source.phot_rp_mean_mag]
    gaia_g: [catalog_to_gaia_dr3_source, gaia_dr3_source, gaia_dr3_source.phot_g_mean_mag]
  database_options:
    work_mem: '5GB'
  parameters:
    bhm_rm_base:
      fieldlist:
        - { name: SDSS-RM,  racen: 213.7042, deccen: 53.08333,  radius: 1.49 }
        - { name: COSMOS,   racen: 150.0,    deccen: 2.2,       radius: 1.49 }
        - { name: XMM-LSS,  racen: 35.70833, deccen: -5.05000,  radius: 1.49 }
        - { name: S-CVZ,    racen: 90.0,     deccen: -66.56056, radius: 1.00 }
        - { name: CDFS,     racen: 52.65,    deccen: -28.1,     radius: 1.00 }
        - { name: ELIAS-S1, racen: 9.450,    deccen: -44.00,    radius: 1.00 }
    bhm_rm_core:
      priority: 1002
      value: 1000.0
      mag_i_min: 17.0
      mag_i_max: 21.5
      mag_g_min_cvz_s: 16.0
      mag_g_max_cvz_s: 21.7
    bhm_rm_known_spec:
      priority: 1001
      value: 1000.0
      mag_i_min: 15.0
      mag_i_max: 21.7
      mag_i_max_sdss_rm: 21.7
      mag_i_max_cosmos: 21.5
      mag_i_max_xmm_lss: 21.5
      mag_g_min_cvz_s: 16.0
      mag_g_max_cvz_s: 21.7
    bhm_rm_var:
      priority: 1003
      value: 1000.0
      mag_i_min: 17.0
      mag_i_max: 20.5
      mag_g_min_cvz_s: 16.0
      mag_g_max_cvz_s: 21.7
    bhm_rm_ancillary:
      priority: 1004
      value: 1000.0
      mag_i_min: 15.0
      mag_i_max: 21.5
      mag_g_min_cvz_s: 16.0
      mag_g_max_cvz_s: 21.7
    bhm_rm_xrayqso:
      priority: 1005
      value: 1000.0
      mag_i_min: 15.0
      mag_i_max: 21.5
      mag_g_min_cvz_s: 16.0
      mag_g_max_cvz_s: 21.7

'1.0.8':
  xmatch_plan: 1.0.0
  cartons:
    - mwm_yso_nebula_apogee
    - mwm_erosita_compact
    - mwm_erosita_compact_deep
    - mwm_ob_core
    - mwm_ob_cepheids
    - mwm_legacy_ir2opt
  open_fiber_path: /uufs/chpc.utah.edu/common/home/sdss50/sdsswork/target/open_fiber/1.0.0/draft2/
  schema: sandbox
  magnitudes:
    h: [catalog_to_twomass_psc, twomass_psc, twomass_psc.h_m]
    j: [catalog_to_twomass_psc, twomass_psc, twomass_psc.j_m]
    k: [catalog_to_twomass_psc, twomass_psc, twomass_psc.k_m]
    bp: [catalog_to_gaia_dr3_source, gaia_dr3_source, gaia_dr3_source.phot_bp_mean_mag]
    rp: [catalog_to_gaia_dr3_source, gaia_dr3_source, gaia_dr3_source.phot_rp_mean_mag]
    gaia_g: [catalog_to_gaia_dr3_source, gaia_dr3_source, gaia_dr3_source.phot_g_mean_mag]
  database_options:
    work_mem: '5GB'
  parameters:
    ops_std_boss_ps1dr2:
      mag_ps_r_min: 15.95
      mag_ps_r_max: 18.05
      mag_gaia_g_min: 15.5
      mag_gaia_g_max: 19.0
      parallax_min_at_g16: 0.2
      parallax_min_slope: -0.22
      parallax_max: 0.7
      dered_dist_max: 0.10
      g_r_dered_nominal: 0.24
      r_i_dered_nominal: 0.08
      i_z_dered_nominal: 0.00
      bp_rp_dered_nominal: 0.67
      bp_g_dered_nominal: 0.24
    ops_std_boss_gdr2:
      mag_gaia_g_min: 15.8
      mag_gaia_g_max: 18.1
      mag_gaia_bp_min: 15.8
      mag_gaia_bp_max: 18.4
      mag_gaia_rp_min: 15.6
      mag_gaia_rp_max: 17.6
      parallax_min_at_g16: 0.2
      parallax_min_slope: -0.22
      parallax_max: 0.7
      dered_dist_max: 0.12
      bp_rp_dered_nominal: 0.67
      bp_g_dered_nominal: 0.24
      g_rp_dered_nominal: 0.43
      ebv_max: 0.25

'1.0.7':
  xmatch_plan: 1.0.0
  cartons:
  open_fiber_path: /uufs/chpc.utah.edu/common/home/sdss50/sdsswork/target/open_fiber/1.0.0/draft2/
  schema: sandbox
  magnitudes:
    h: [catalog_to_twomass_psc, twomass_psc, twomass_psc.h_m]
    j: [catalog_to_twomass_psc, twomass_psc, twomass_psc.j_m]
    k: [catalog_to_twomass_psc, twomass_psc, twomass_psc.k_m]
    bp: [catalog_to_gaia_dr3_source, gaia_dr3_source, gaia_dr3_source.phot_bp_mean_mag]
    rp: [catalog_to_gaia_dr3_source, gaia_dr3_source, gaia_dr3_source.phot_rp_mean_mag]
    gaia_g: [catalog_to_gaia_dr3_source, gaia_dr3_source, gaia_dr3_source.phot_g_mean_mag]
  database_options:
    work_mem: '5GB'

'1.0.6':
  xmatch_plan: 1.0.0
  cartons:
    - bhm_spiders_clusters_lsdr10
    - mwm_yso_nebula_apogee
    - mwm_yso_cluster_apogee
    - mwm_yso_cluster_boss
    - mwm_ob_cepheids
    - mwm_ob_core
    - mwm_yso_disk_apogee
    - mwm_yso_disk_boss
    - mwm_yso_cmz_apogee
    - mwm_yso_variable_apogee
    - mwm_yso_variable_boss
    - mwm_yso_embedded_apogee
    - mwm_yso_pms_apogee_sagitta_edr3
    - mwm_yso_pms_apogee_zari18pms
    - mwm_yso_pms_boss_sagitta_edr3
    - mwm_yso_pms_boss_zari18pms
    - mwm_tess_2min
    - mwm_galactic_core
    - mwm_galactic_core_dist
  open_fiber_path: /uufs/chpc.utah.edu/common/home/sdss50/sdsswork/target/open_fiber/1.0.0/draft2/
  schema: sandbox
  magnitudes:
    h: [catalog_to_twomass_psc, twomass_psc, twomass_psc.h_m]
    j: [catalog_to_twomass_psc, twomass_psc, twomass_psc.j_m]
    k: [catalog_to_twomass_psc, twomass_psc, twomass_psc.k_m]
    bp: [catalog_to_gaia_dr3_source, gaia_dr3_source, gaia_dr3_source.phot_bp_mean_mag]
    rp: [catalog_to_gaia_dr3_source, gaia_dr3_source, gaia_dr3_source.phot_rp_mean_mag]
    gaia_g: [catalog_to_gaia_dr3_source, gaia_dr3_source, gaia_dr3_source.phot_g_mean_mag]
  database_options:
    work_mem: '5GB'
  parameters:
    bhm_spiders_clusters_lsdr10:
      value_bcg: 5.0
      value_member: 1.0
      ero_version: 'eRASS4_020'
      xmatch_method: 'eromapper'
      xmatch_version: 'lsdr10a_grz_z_v'
      opt_cat: 'lsdr10'
      det_like_min: 8.0
      xmatch_metric_min: 0.25
      fibertotmag_i_min: 13.5
      fibertotmag_i_max: 21.0
      fibertotmag_z_min: 13.5
      fibertotmag_z_max: 20.5
      fibertotmag_i_min_for_core: 16.0
      fibertotmag_i_max_for_core: 20.5
      fibertotmag_z_min_for_core: 16.0
      fibertotmag_z_max_for_core: 20.0
      fibertotmag_r_for_cadence1: 16.5
      fibertotmag_z_for_cadence1: 16.5
      fibertotmag_r_for_cadence2: 18.5
      gaia_g_max_for_cadence1: 16.0
      gaia_rp_max_for_cadence1: 16.0
      gaia_g_mag_limit: 13.5
      gaia_rp_mag_limit: 13.5
      cadence1: 'bright_2x1'
      cadence2: 'dark_1x2'
      cadence3: 'dark_1x4'
      spec_join_radius: 1.0
      spec_sn_thresh: 2.00
      spec_z_err_thresh: 0.01
      priority_floor_bcg: 1501
      priority_floor_member: 1630
      priority_levels: 31
      dpriority_non_core: 2000

'1.0.5':
  xmatch_plan: 1.0.0
  cartons:
    - bhm_rm_core
    - bhm_rm_known_spec
    - bhm_rm_var
    - bhm_rm_ancillary
    - bhm_rm_xrayqso
    - bhm_aqmes_med
    - bhm_aqmes_med_faint
    - bhm_aqmes_bonus_bright
    - bhm_aqmes_bonus_core
    - bhm_aqmes_bonus_faint
    - bhm_aqmes_wide2
    - bhm_aqmes_wide2_faint
    - bhm_spiders_agn_lsdr10
    - bhm_spiders_agn_gaiadr3
    - bhm_spiders_agn_sep
    - bhm_spiders_agn_tda
    - bhm_spiders_agn_hard
    - bhm_csc_boss
    - bhm_csc_apogee
    - bhm_gua_dark
    - bhm_gua_bright
    - mwm_erosita_stars
    - mwm_erosita_compact
    - mwm_erosita_compact_deep
    - ops_std_boss_lsdr10
    - bhm_colr_galaxies_lsdr10
  open_fiber_path: /uufs/chpc.utah.edu/common/home/sdss50/sdsswork/target/open_fiber/1.0.0/draft2/
  schema: sandbox
  magnitudes:
    h: [catalog_to_twomass_psc, twomass_psc, twomass_psc.h_m]
    j: [catalog_to_twomass_psc, twomass_psc, twomass_psc.j_m]
    k: [catalog_to_twomass_psc, twomass_psc, twomass_psc.k_m]
    bp: [catalog_to_gaia_dr3_source, gaia_dr3_source, gaia_dr3_source.phot_bp_mean_mag]
    rp: [catalog_to_gaia_dr3_source, gaia_dr3_source, gaia_dr3_source.phot_rp_mean_mag]
    gaia_g: [catalog_to_gaia_dr3_source, gaia_dr3_source, gaia_dr3_source.phot_g_mean_mag]
  database_options:
    work_mem: '5GB'
  parameters:
    bhm_aqmes_med:
      priority: 1100
      value: 100.0
      fieldlist: masks/candidate_target_fields_bhm_aqmes_med_v0.3.1.fits
      mag_i_min: 16.0
      mag_i_max: 19.1
    bhm_aqmes_med_faint:
      priority: 3100
      value: 1.0
      fieldlist: masks/candidate_target_fields_bhm_aqmes_med_v0.3.1.fits
      mag_i_min: 19.1
      mag_i_max: 21.0
    bhm_aqmes_wide2:
      priority: 1210
      value: 100.0
      fieldlist: masks/candidate_target_fields_bhm_aqmes_wide_v0.3.1.fits
      mag_i_min: 16.0
      mag_i_max: 19.1
    bhm_aqmes_wide2_faint:
      priority: 3210
      value: 1.0
      fieldlist: masks/candidate_target_fields_bhm_aqmes_wide_v0.3.1.fits
      mag_i_min: 19.1
      mag_i_max: 21.0
    bhm_aqmes_bonus_core:
      priority: 3300
      value: 0.2
      fieldlist: None
      mag_i_min: 16.0
      mag_i_max: 19.1
    bhm_aqmes_bonus_faint:
      priority: 3302
      value: 0.1
      fieldlist: None
      mag_i_min: 19.1
      mag_i_max: 21.0
    bhm_aqmes_bonus_bright:
      priority: 4040
      value: 0.1
      fieldlist: None
      mag_i_min: 14.0
      mag_i_max: 18.0
    bhm_gua_dark:
      mag_g_min: 16.5
      mag_g_max: 21.2
      mag_rp_min: 16.5
      mag_rp_max: 21.0
      prob_rf_min: 0.80
      spec_sn_thresh: 2.0
      spec_z_err_thresh: 0.01
      priority: 3400
      value: 0.5
      cadence: 'dark_1x4'
    bhm_gua_bright:
      mag_g_min: 13.0
      mag_g_max: 18.5
      mag_rp_min: 13.5
      mag_rp_max: 18.5
      prob_rf_min: 0.80
      spec_sn_thresh: 2.0
      spec_z_err_thresh: 0.01
      priority: 4040
      value: 0.5
      cadence: 'bright_2x1'
    bhm_colr_galaxies_lsdr10:
      priority: 7100
      value: 0.0
      cadence1: 'bright_1x1'
      cadence2: 'dark_1x1'
      cadence3: 'dark_1x4'
      fibermag_r_for_cadence1: 17.0
      fibermag_r_for_cadence2: 18.0
      fibermag_r_min: 16.0
      fibermag_g_min: 16.0
      fibermag_z_min: 16.0
      dered_mag_z_max: 19.0
      dered_fibermag_z_max: 19.5
      fibermag_g_max: 22.5
      fibermag_r_max: 21.5
      fibermag_z_max: 20.0
      gaia_g_mag_limit: 15.0
      gaia_rp_mag_limit: 15.0
      shape_r_min: 1.0
      min_gal_lat: 18.0
      max_ebv: 0.2
    bhm_spiders_agn_lsdr10:
      value: 1.0
      ero_version: 'eRASS_s3_1B_221007_poscorr_v007'
      xmatch_method: 'XPS/NWAY'
      xmatch_version1: 'JWMS_06Feb23_nomask'
      xmatch_version2: 'JWMS_21Oct22'
      opt_cat1: 'lsdr10'
      opt_cat2: 'lsdr9'
      fibermag_r_min: 13.5
      fibermag_r_max: 22.5
      fibermag_i_min: 13.5
      fibermag_i_max: 22.3
      fibermag_z_min: 13.5
      fibermag_z_max: 21.5
      fibermag_r_min_for_core: 16.5
      fibermag_r_max_for_core: 22.0
      fibermag_i_min_for_core: 16.5
      fibermag_i_max_for_core: 21.8
      fibermag_z_min_for_core: 16.5
      fibermag_z_max_for_core: 21.0
      fibermag_r_for_cadence1: 16.5
      fibermag_r_for_cadence2: 19.0
      fibermag_i_for_cadence1: 16.3
      fibermag_i_for_cadence2: 18.7
      gaia_g_max_for_cadence1: 16.0
      gaia_rp_max_for_cadence1: 16.0
      gaia_g_mag_limit: 13.5
      gaia_rp_mag_limit: 13.5
      cadence1: 'bright_2x1'
      cadence2: 'dark_1x2'
      cadence3: 'dark_1x4'
      det_like_min: 6.0
      det_like_for_priority: 8.0
      min_det_like_for_core: 7.0
      min_ero_flux_for_core: 2.0e-14
      min_gal_lat_for_core: 15.0
      min_dec_for_core: -75.0
      p_any_min: 0.1
      spec_sn_thresh: 1.60
      spec_z_err_thresh: 0.002
      priority_floor: 1520
      dpriority_not_hard: 1
      dpriority_match_flags: 2
      dpriority_det_like: 4
      dpriority_has_spec: 200
      dpriority_non_core: 2000
    bhm_spiders_agn_hard:
      value: 1.0
      ero_version: 'eRASS_s1_3B_221031_poscorr'
      xmatch_method: 'XPS/NWAY'
      xmatch_version1: 'JBJWMS_24Nov22'
      xmatch_version2: ''
      opt_cat1: 'lsdr10'
      opt_cat2: ''
      fibermag_r_min: 13.5
      fibermag_r_max: 22.5
      fibermag_i_min: 13.5
      fibermag_i_max: 22.3
      fibermag_z_min: 13.5
      fibermag_z_max: 21.5
      fibermag_r_min_for_core: 16.5
      fibermag_r_max_for_core: 22.0
      fibermag_i_min_for_core: 16.5
      fibermag_i_max_for_core: 21.8
      fibermag_z_min_for_core: 16.5
      fibermag_z_max_for_core: 21.0
      fibermag_r_for_cadence1: 16.5
      fibermag_r_for_cadence2: 19.0
      fibermag_i_for_cadence1: 16.3
      fibermag_i_for_cadence2: 18.7
      gaia_g_max_for_cadence1: 16.0
      gaia_rp_max_for_cadence1: 16.0
      gaia_g_mag_limit: 13.5
      gaia_rp_mag_limit: 13.5
      cadence1: 'bright_2x1'
      cadence2: 'dark_1x2'
      cadence3: 'dark_1x4'
      det_like_min: 12.0
      det_like_for_priority: 12.0
      min_det_like_for_core: 12.0
      min_ero_flux_for_core: 0.0
      min_gal_lat_for_core: 10.0
      min_dec_for_core: -75.0
      p_any_min: 0.01
      spec_sn_thresh: 1.60
      spec_z_err_thresh: 0.002
      priority_floor: 1510
      dpriority_not_hard: 1
      dpriority_match_flags: 2
      dpriority_det_like: 4
      dpriority_has_spec: 200
      dpriority_non_core: 2000
    bhm_spiders_agn_gaiadr3:
      value: 1.0
      ero_version: 'eRASS_s3_1B_221007_poscorr_v007'
      xmatch_method1: 'XPS/NWAY'
      xmatch_method2: ''
      xmatch_version1: 'JWMS_24Oct22'
      xmatch_version2: ''
      opt_cat: 'gedr3'
      gaia_g_max_for_cadence1: 16.0
      gaia_rp_max_for_cadence1: 16.0
      gaia_g_max_for_cadence2: 19.0
      gaia_rp_max_for_cadence2: 19.0
      gaia_g_mag_limit: 13.5
      gaia_rp_mag_limit: 13.5
      cadence1: 'bright_2x1'
      cadence2: 'dark_1x2'
      cadence3: 'dark_1x4'
      det_like_min: 6.0
      det_like_for_priority: 8.0
      min_det_like_for_core: 7.0
      min_ero_flux_for_core: 2.0e-14
      min_gal_lat_for_core: 15.0
      min_dec_for_core: -75.0
      min_gaia_g_for_core: 16.0
      max_gaia_g_for_core: 21.0
      p_any_min: 0.1
      spec_sn_thresh: 1.60
      spec_z_err_thresh: 0.002
      priority_floor: 1540
      dpriority_not_hard: 1
      dpriority_match_flags: 2
      dpriority_det_like: 4
      dpriority_has_spec: 200
      in_plane_lat_cut: 15.0
      dpriority_non_core: 2000
    bhm_spiders_agn_gaiadr3_viacw2020:
      comment: 'deprecated carton - for testing only'
      value: 1.0
      ero_version: 'eRASS_s3_1B_221007_poscorr_v007'
      xmatch_method1: 'XPS/NWAY'
      xmatch_method2: ''
      xmatch_version1: 'JWMS_21Oct22_cw2020_gedr'
      xmatch_version2: ''
      opt_cat: 'gedr3'
      gaia_g_max_for_cadence1: 16.0
      gaia_rp_max_for_cadence1: 16.0
      gaia_g_max_for_cadence2: 19.0
      gaia_rp_max_for_cadence2: 19.0
      gaia_g_mag_limit: 13.5
      gaia_rp_mag_limit: 13.5
      cadence1: 'bright_2x1'
      cadence2: 'dark_1x2'
      cadence3: 'dark_1x4'
      det_like_min: 6.0
      det_like_for_priority: 8.0
      min_det_like_for_core: 7.0
      min_ero_flux_for_core: 2.0e-14
      min_gal_lat_for_core: 15.0
      min_dec_for_core: -75.0
      min_gaia_g_for_core: 16.0
      max_gaia_g_for_core: 21.0
      p_any_min: 0.1
      spec_sn_thresh: 1.60
      spec_z_err_thresh: 0.002
      priority_floor: 1540
      dpriority_not_hard: 1
      dpriority_match_flags: 2
      dpriority_det_like: 4
      dpriority_has_spec: 200
      in_plane_lat_cut: 15.0
      dpriority_non_core: 2000
    bhm_spiders_agn_gaiadr3_both:
      comment: 'deprecated carton - for testing only'
      value: 1.0
      ero_version: 'eRASS_s3_1B_221007_poscorr_v007'
      xmatch_method1: 'XPS/NWAY'
      xmatch_method2: 'indef'
      xmatch_version1: 'JWMS_24Oct22'
      xmatch_version2: 'JWMS_21Oct22_cw2020_gedr'
      opt_cat: 'gedr3'
      gaia_g_max_for_cadence1: 16.0
      gaia_rp_max_for_cadence1: 16.0
      gaia_g_max_for_cadence2: 19.0
      gaia_rp_max_for_cadence2: 19.0
      gaia_g_mag_limit: 13.5
      gaia_rp_mag_limit: 13.5
      cadence1: 'bright_2x1'
      cadence2: 'dark_1x2'
      cadence3: 'dark_1x4'
      det_like_min: 6.0
      det_like_for_priority: 8.0
      min_det_like_for_core: 7.0
      min_ero_flux_for_core: 2.0e-14
      min_gal_lat_for_core: 15.0
      min_dec_for_core: -75.0
      min_gaia_g_for_core: 16.0
      max_gaia_g_for_core: 21.0
      p_any_min: 0.1
      spec_sn_thresh: 1.60
      spec_z_err_thresh: 0.002
      priority_floor: 1540
      dpriority_not_hard: 1
      dpriority_match_flags: 2
      dpriority_det_like: 4
      dpriority_has_spec: 200
      in_plane_lat_cut: 15.0
      dpriority_non_core: 2000
    bhm_spiders_agn_sep:
      value: 1.0
      ero_version: 'eRASS_s5_V29C'
      xmatch_method1: 'XPS/NWAY'
      xmatch_method2: ''
      xmatch_version1: 'JWTL_Oct22'
      xmatch_version2: ''
      opt_cat: 'gedr3'
      gaia_g_max_for_cadence1: 16.0
      gaia_rp_max_for_cadence1: 16.0
      gaia_g_max_for_cadence2: 19.0
      gaia_rp_max_for_cadence2: 19.0
      gaia_g_mag_limit: 13.5
      gaia_rp_mag_limit: 13.5
      cadence1: 'bright_2x1'
      cadence2: 'dark_1x2'
      cadence3: 'dark_1x4'
      det_like_min: 6.0
      det_like_for_priority: 8.0
      min_det_like_for_core: 7.0
      min_ero_flux_for_core: 1.0e-14
      min_gal_lat_for_core: 15.0
      min_dec_for_core: -90.0
      min_gaia_g_for_core: 16.0
      max_gaia_g_for_core: 21.5
      p_any_min: 0.1
      spec_sn_thresh: 1.60
      spec_z_err_thresh: 0.002
      priority_floor: 1500
      dpriority_not_hard: 1
      dpriority_match_flags: 2
      dpriority_det_like: 4
      dpriority_has_spec: 200
      in_plane_lat_cut: 15.0
      dpriority_non_core: 2000
    bhm_spiders_agn_tda:
      value: 0.0
      ero_version: 'eRASS_s3_1B_220829_poscorr_v006'
      xmatch_method: 'XPS/NWAY_EROTDA'
      xmatch_version: 'JWMS_06Oct22_erotda'
      opt_cat: 'lsdr10'
      fibermag_r_min: 13.5
      fibermag_r_max: 22.5
      fibermag_i_min: 13.5
      fibermag_i_max: 22.3
      fibermag_z_min: 13.5
      fibermag_z_max: 21.5
      fibermag_r_for_cadence1: 16.5
      fibermag_r_for_cadence2: 18.5
      gaia_g_max_for_cadence1: 16.0
      gaia_rp_max_for_cadence1: 16.0
      gaia_g_mag_limit: 13.5
      gaia_rp_mag_limit: 13.5
      cadence1: 'bright_2x1'
      cadence2: 'dark_1x2'
      cadence3: 'dark_1x4'
      priority_floor: 1690
    bhm_spiders_clusters_lsdr10:
      value_bcg: 5.0
      value_member: 1.0
      ero_version: 'eRASS4_020'
      xmatch_method: 'eromapper'
      xmatch_version: 'lsdr10a_grz_z_v'
      opt_cat: 'lsdr10'
      det_like_min: 8.0
      xmatch_metric_min: 0.25
      fibertotmag_i_min: 13.5
      fibertotmag_i_max: 21.0
      fibertotmag_z_min: 13.5
      fibertotmag_z_max: 20.5
      fibertotmag_i_min_for_core: 16.0
      fibertotmag_i_max_for_core: 20.5
      fibertotmag_z_min_for_core: 16.0
      fibertotmag_z_max_for_core: 20.0
      fibertotmag_r_for_cadence1: 16.5
      fibertotmag_z_for_cadence1: 16.5
      fibertotmag_r_for_cadence2: 18.5
      gaia_g_max_for_cadence1: 16.0
      gaia_rp_max_for_cadence1: 16.0
      gaia_g_mag_limit: 13.5
      gaia_rp_mag_limit: 13.5
      cadence1: 'bright_2x1'
      cadence2: 'dark_1x2'
      cadence3: 'dark_1x4'
      spec_join_radius: 1.0
      spec_sn_thresh: 2.00
      spec_z_err_thresh: 0.01
      priority_floor_bcg: 1501
      priority_floor_member: 1630
      priority_levels: 31
      dpriority_non_core: 2000
    ops_std_boss_lsdr10:
      mag_ls_r_min: 15.95
      mag_ls_r_max: 18.05
      mag_gaia_g_min: 15.5
      parallax_min_at_g16: 0.2
      parallax_min_slope: -0.22
      parallax_max: 0.7
      dered_dist_max: 0.07
      g_r_dered_nominal: 0.30
      r_z_dered_nominal: 0.06
      bp_rp_dered_nominal: 0.67
      bp_g_dered_nominal: 0.24
    bhm_rm_base:
      fieldlist:
        - { name: SDSS-RM,  racen: 213.7042, deccen: 53.08333,  radius: 1.49 }
        - { name: COSMOS,   racen: 150.0,    deccen: 2.2,       radius: 1.49 }
        - { name: XMM-LSS,  racen: 35.70833, deccen: -5.05000,  radius: 1.49 }
        - { name: S-CVZ,    racen: 90.0,     deccen: -66.56056, radius: 1.00 }
        - { name: CDFS,     racen: 52.65,    deccen: -28.1,     radius: 1.00 }
        - { name: ELIAS-S1, racen: 9.450,    deccen: -44.00,    radius: 1.00 }
    bhm_rm_core:
      priority: 1002
      value: 1000.0
      mag_i_min: 17.0
      mag_i_max: 21.5
      mag_g_min_cvz_s: 16.0
      mag_g_max_cvz_s: 21.7
    bhm_rm_known_spec:
      priority: 1001
      value: 1000.0
      mag_i_min: 15.0
      mag_i_max: 21.7
      mag_i_max_sdss_rm: 21.7
      mag_i_max_cosmos: 21.5
      mag_i_max_xmm_lss: 21.5
      mag_g_min_cvz_s: 16.0
      mag_g_max_cvz_s: 21.7
    bhm_rm_var:
      priority: 1003
      value: 1000.0
      mag_i_min: 17.0
      mag_i_max: 20.5
      mag_g_min_cvz_s: 16.0
      mag_g_max_cvz_s: 21.7
    bhm_rm_ancillary:
      priority: 1004
      value: 1000.0
      mag_i_min: 15.0
      mag_i_max: 21.5
      mag_g_min_cvz_s: 16.0
      mag_g_max_cvz_s: 21.7
    bhm_rm_xrayqso:
      priority: 1005
      value: 1000.0
      mag_i_min: 15.0
      mag_i_max: 21.5
      mag_g_min_cvz_s: 16.0
      mag_g_max_cvz_s: 21.7
    bhm_csc_boss:
      g_psf_mag_min: 14.0
      r_psf_mag_min: 14.0
      i_psf_mag_min: 14.0
      z_psf_mag_min: 14.0
      g_psf_mag_max: 21.0
      r_psf_mag_max: 21.0
      i_psf_mag_max: 21.0
      z_psf_mag_max: 21.0
      fibermag_g_min: 14.5
      fibermag_r_min: 14.5
      fibermag_i_min: 14.5
      fibermag_z_min: 14.5
      fibermag_g_max: 22.0
      fibermag_r_max: 22.0
      fibermag_i_max: 22.0
      fibermag_z_max: 22.0
      gaia_g_mag_min: 14.0
      gaia_g_mag_max: 20.0
      i_psf_mag_max_for_cadence1: 17.0
      fibermag_r_max_for_cadence1: 17.5
      gaia_g_mag_max_for_cadence1: 16.5
      i_psf_mag_max_for_cadence2: 18.0
      fibermag_r_max_for_cadence2: 18.5
      gaia_g_mag_max_for_cadence2: 17.5
      cadence1: bright_1x1
      cadence2: dark_1x2
      cadence3: dark_1x4
      priority_floor_dark: 1920
      priority_floor_bright: 2920
      dpriority_has_spec: 10
      value: 1.0
      spec_sn_thresh: 1.60
      spec_z_err_thresh: 0.002
    bhm_csc_apogee:
      hmag_min: 7.0
      hmag_max: 14.0
      hmag_max_for_cadence1: 12.0
      cadence1: bright_1x1
      cadence2: bright_3x1
      priority_floor: 2930
      value: 1.0

'1.0.4':
  xmatch_plan: 1.0.0
  cartons:
    - bhm_rm_core
    - bhm_rm_known_spec
    - bhm_rm_var
    - bhm_rm_ancillary
    - bhm_rm_xrayqso
    - bhm_aqmes_med
    - bhm_aqmes_med_faint
    - bhm_aqmes_bonus_bright
    - bhm_aqmes_bonus_core
    - bhm_aqmes_bonus_faint
    - bhm_aqmes_wide2
    - bhm_aqmes_wide2_faint
    - bhm_spiders_agn_lsdr10
    - bhm_spiders_agn_gaiadr3
    - bhm_spiders_agn_sep
    - bhm_spiders_agn_tda
    - bhm_spiders_agn_hard
    - bhm_csc_boss
    - bhm_csc_apogee
    - bhm_gua_dark
    - bhm_gua_bright
    - mwm_erosita_stars
    - mwm_erosita_compact
    - mwm_erosita_compact_deep
    - ops_std_boss_lsdr10
    - bhm_colr_galaxies_lsdr10
  open_fiber_path: /uufs/chpc.utah.edu/common/home/sdss50/sdsswork/target/open_fiber/1.0.0/draft2/
  schema: sandbox
  magnitudes:
    h: [catalog_to_twomass_psc, twomass_psc, twomass_psc.h_m]
    j: [catalog_to_twomass_psc, twomass_psc, twomass_psc.j_m]
    k: [catalog_to_twomass_psc, twomass_psc, twomass_psc.k_m]
    bp: [catalog_to_gaia_dr3_source, gaia_dr3_source, gaia_dr3_source.phot_bp_mean_mag]
    rp: [catalog_to_gaia_dr3_source, gaia_dr3_source, gaia_dr3_source.phot_rp_mean_mag]
    gaia_g: [catalog_to_gaia_dr3_source, gaia_dr3_source, gaia_dr3_source.phot_g_mean_mag]
  database_options:
    work_mem: '5GB'
  parameters:
    bhm_aqmes_med:
      priority: 1100
      value: 100.0
      fieldlist: masks/candidate_target_fields_bhm_aqmes_med_v0.3.1.fits
      mag_i_min: 16.0
      mag_i_max: 19.1
    bhm_aqmes_med_faint:
      priority: 3100
      value: 1.0
      fieldlist: masks/candidate_target_fields_bhm_aqmes_med_v0.3.1.fits
      mag_i_min: 19.1
      mag_i_max: 21.0
    bhm_aqmes_wide2:
      priority: 1210
      value: 100.0
      fieldlist: masks/candidate_target_fields_bhm_aqmes_wide_v0.3.1.fits
      mag_i_min: 16.0
      mag_i_max: 19.1
    bhm_aqmes_wide2_faint:
      priority: 3210
      value: 1.0
      fieldlist: masks/candidate_target_fields_bhm_aqmes_wide_v0.3.1.fits
      mag_i_min: 19.1
      mag_i_max: 21.0
    bhm_aqmes_bonus_core:
      priority: 3300
      value: 0.2
      fieldlist: None
      mag_i_min: 16.0
      mag_i_max: 19.1
    bhm_aqmes_bonus_faint:
      priority: 3302
      value: 0.1
      fieldlist: None
      mag_i_min: 19.1
      mag_i_max: 21.0
    bhm_aqmes_bonus_bright:
      priority: 4040
      value: 0.1
      fieldlist: None
      mag_i_min: 14.0
      mag_i_max: 18.0
    bhm_gua_dark:
      mag_g_min: 16.5
      mag_g_max: 21.2
      mag_rp_min: 16.5
      mag_rp_max: 21.0
      prob_rf_min: 0.80
      spec_sn_thresh: 2.0
      spec_z_err_thresh: 0.01
      priority: 3400
      value: 0.5
      cadence: 'dark_1x4'
    bhm_gua_bright:
      mag_g_min: 13.0
      mag_g_max: 18.5
      mag_rp_min: 13.5
      mag_rp_max: 18.5
      prob_rf_min: 0.80
      spec_sn_thresh: 2.0
      spec_z_err_thresh: 0.01
      priority: 4040
      value: 0.5
      cadence: 'bright_2x1'
    bhm_colr_galaxies_lsdr10:
      priority: 7100
      value: 0.0
      cadence1: 'bright_1x1'
      cadence2: 'dark_1x1'
      cadence3: 'dark_1x4'
      fibermag_r_for_cadence1: 17.0
      fibermag_r_for_cadence2: 18.0
      fibermag_r_min: 16.0
      fibermag_g_min: 16.0
      fibermag_z_min: 16.0
      dered_mag_z_max: 19.0
      dered_fibermag_z_max: 19.5
      fibermag_g_max: 22.5
      fibermag_r_max: 21.5
      fibermag_z_max: 20.0
      gaia_g_mag_limit: 15.0
      gaia_rp_mag_limit: 15.0
      shape_r_min: 1.0
      min_gal_lat: 18.0
      max_ebv: 0.2
    bhm_spiders_agn_lsdr10:
      value: 1.0
      ero_version: 'eRASS_s3_1B_221007_poscorr_v007'
      xmatch_method: 'XPS/NWAY'
      xmatch_version1: 'JWMS_06Feb23_nomask'
      xmatch_version2: 'JWMS_21Oct22'
      opt_cat1: 'lsdr10'
      opt_cat2: 'lsdr9'
      fibermag_r_min: 13.5
      fibermag_r_max: 22.5
      fibermag_i_min: 13.5
      fibermag_i_max: 22.3
      fibermag_z_min: 13.5
      fibermag_z_max: 21.5
      fibermag_r_min_for_core: 16.5
      fibermag_r_max_for_core: 22.0
      fibermag_i_min_for_core: 16.5
      fibermag_i_max_for_core: 21.8
      fibermag_z_min_for_core: 16.5
      fibermag_z_max_for_core: 21.0
      fibermag_r_for_cadence1: 16.5
      fibermag_r_for_cadence2: 19.0
      fibermag_i_for_cadence1: 16.3
      fibermag_i_for_cadence2: 18.7
      gaia_g_max_for_cadence1: 16.0
      gaia_rp_max_for_cadence1: 16.0
      gaia_g_mag_limit: 13.5
      gaia_rp_mag_limit: 13.5
      cadence1: 'bright_2x1'
      cadence2: 'dark_1x2'
      cadence3: 'dark_1x4'
      det_like_min: 6.0
      det_like_for_priority: 8.0
      min_det_like_for_core: 7.0
      min_ero_flux_for_core: 2.0e-14
      min_gal_lat_for_core: 15.0
      min_dec_for_core: -75.0
      p_any_min: 0.1
      spec_sn_thresh: 1.60
      spec_z_err_thresh: 0.002
      priority_floor: 1520
      dpriority_not_hard: 1
      dpriority_match_flags: 2
      dpriority_det_like: 4
      dpriority_has_spec: 200
      dpriority_non_core: 2000
    bhm_spiders_agn_hard:
      value: 1.0
      ero_version: 'eRASS_s1_3B_221031_poscorr'
      xmatch_method: 'XPS/NWAY'
      xmatch_version1: 'JBJWMS_24Nov22'
      xmatch_version2: ''
      opt_cat1: 'lsdr10'
      opt_cat2: ''
      fibermag_r_min: 13.5
      fibermag_r_max: 22.5
      fibermag_i_min: 13.5
      fibermag_i_max: 22.3
      fibermag_z_min: 13.5
      fibermag_z_max: 21.5
      fibermag_r_min_for_core: 16.5
      fibermag_r_max_for_core: 22.0
      fibermag_i_min_for_core: 16.5
      fibermag_i_max_for_core: 21.8
      fibermag_z_min_for_core: 16.5
      fibermag_z_max_for_core: 21.0
      fibermag_r_for_cadence1: 16.5
      fibermag_r_for_cadence2: 19.0
      fibermag_i_for_cadence1: 16.3
      fibermag_i_for_cadence2: 18.7
      gaia_g_max_for_cadence1: 16.0
      gaia_rp_max_for_cadence1: 16.0
      gaia_g_mag_limit: 13.5
      gaia_rp_mag_limit: 13.5
      cadence1: 'bright_2x1'
      cadence2: 'dark_1x2'
      cadence3: 'dark_1x4'
      det_like_min: 12.0
      det_like_for_priority: 12.0
      min_det_like_for_core: 12.0
      min_ero_flux_for_core: 0.0
      min_gal_lat_for_core: 10.0
      min_dec_for_core: -75.0
      p_any_min: 0.01
      spec_sn_thresh: 1.60
      spec_z_err_thresh: 0.002
      priority_floor: 1510
      dpriority_not_hard: 1
      dpriority_match_flags: 2
      dpriority_det_like: 4
      dpriority_has_spec: 200
      dpriority_non_core: 2000
    bhm_spiders_agn_gaiadr3:
      value: 1.0
      ero_version: 'eRASS_s3_1B_221007_poscorr_v007'
      xmatch_method1: 'XPS/NWAY'
      xmatch_method2: ''
      xmatch_version1: 'JWMS_24Oct22'
      xmatch_version2: ''
      opt_cat: 'gedr3'
      gaia_g_max_for_cadence1: 16.0
      gaia_rp_max_for_cadence1: 16.0
      gaia_g_max_for_cadence2: 19.0
      gaia_rp_max_for_cadence2: 19.0
      gaia_g_mag_limit: 13.5
      gaia_rp_mag_limit: 13.5
      cadence1: 'bright_2x1'
      cadence2: 'dark_1x2'
      cadence3: 'dark_1x4'
      det_like_min: 6.0
      det_like_for_priority: 8.0
      min_det_like_for_core: 7.0
      min_ero_flux_for_core: 2.0e-14
      min_gal_lat_for_core: 15.0
      min_dec_for_core: -75.0
      min_gaia_g_for_core: 16.0
      max_gaia_g_for_core: 21.0
      p_any_min: 0.1
      spec_sn_thresh: 1.60
      spec_z_err_thresh: 0.002
      priority_floor: 1540
      dpriority_not_hard: 1
      dpriority_match_flags: 2
      dpriority_det_like: 4
      dpriority_has_spec: 200
      in_plane_lat_cut: 15.0
      dpriority_non_core: 2000
    bhm_spiders_agn_gaiadr3_viacw2020:
      comment: 'deprecated carton - for testing only'
      value: 1.0
      ero_version: 'eRASS_s3_1B_221007_poscorr_v007'
      xmatch_method1: 'XPS/NWAY'
      xmatch_method2: ''
      xmatch_version1: 'JWMS_21Oct22_cw2020_gedr'
      xmatch_version2: ''
      opt_cat: 'gedr3'
      gaia_g_max_for_cadence1: 16.0
      gaia_rp_max_for_cadence1: 16.0
      gaia_g_max_for_cadence2: 19.0
      gaia_rp_max_for_cadence2: 19.0
      gaia_g_mag_limit: 13.5
      gaia_rp_mag_limit: 13.5
      cadence1: 'bright_2x1'
      cadence2: 'dark_1x2'
      cadence3: 'dark_1x4'
      det_like_min: 6.0
      det_like_for_priority: 8.0
      min_det_like_for_core: 7.0
      min_ero_flux_for_core: 2.0e-14
      min_gal_lat_for_core: 15.0
      min_dec_for_core: -75.0
      min_gaia_g_for_core: 16.0
      max_gaia_g_for_core: 21.0
      p_any_min: 0.1
      spec_sn_thresh: 1.60
      spec_z_err_thresh: 0.002
      priority_floor: 1540
      dpriority_not_hard: 1
      dpriority_match_flags: 2
      dpriority_det_like: 4
      dpriority_has_spec: 200
      in_plane_lat_cut: 15.0
      dpriority_non_core: 2000
    bhm_spiders_agn_gaiadr3_both:
      comment: 'deprecated carton - for testing only'
      value: 1.0
      ero_version: 'eRASS_s3_1B_221007_poscorr_v007'
      xmatch_method1: 'XPS/NWAY'
      xmatch_method2: 'indef'
      xmatch_version1: 'JWMS_24Oct22'
      xmatch_version2: 'JWMS_21Oct22_cw2020_gedr'
      opt_cat: 'gedr3'
      gaia_g_max_for_cadence1: 16.0
      gaia_rp_max_for_cadence1: 16.0
      gaia_g_max_for_cadence2: 19.0
      gaia_rp_max_for_cadence2: 19.0
      gaia_g_mag_limit: 13.5
      gaia_rp_mag_limit: 13.5
      cadence1: 'bright_2x1'
      cadence2: 'dark_1x2'
      cadence3: 'dark_1x4'
      det_like_min: 6.0
      det_like_for_priority: 8.0
      min_det_like_for_core: 7.0
      min_ero_flux_for_core: 2.0e-14
      min_gal_lat_for_core: 15.0
      min_dec_for_core: -75.0
      min_gaia_g_for_core: 16.0
      max_gaia_g_for_core: 21.0
      p_any_min: 0.1
      spec_sn_thresh: 1.60
      spec_z_err_thresh: 0.002
      priority_floor: 1540
      dpriority_not_hard: 1
      dpriority_match_flags: 2
      dpriority_det_like: 4
      dpriority_has_spec: 200
      in_plane_lat_cut: 15.0
      dpriority_non_core: 2000
    bhm_spiders_agn_sep:
      value: 1.0
      ero_version: 'eRASS_s5_V29C'
      xmatch_method1: 'XPS/NWAY'
      xmatch_method2: ''
      xmatch_version1: 'JWTL_Oct22'
      xmatch_version2: ''
      opt_cat: 'gedr3'
      gaia_g_max_for_cadence1: 16.0
      gaia_rp_max_for_cadence1: 16.0
      gaia_g_max_for_cadence2: 19.0
      gaia_rp_max_for_cadence2: 19.0
      gaia_g_mag_limit: 13.5
      gaia_rp_mag_limit: 13.5
      cadence1: 'bright_2x1'
      cadence2: 'dark_1x2'
      cadence3: 'dark_1x4'
      det_like_min: 6.0
      det_like_for_priority: 8.0
      min_det_like_for_core: 7.0
      min_ero_flux_for_core: 1.0e-14
      min_gal_lat_for_core: 15.0
      min_dec_for_core: -90.0
      min_gaia_g_for_core: 16.0
      max_gaia_g_for_core: 21.5
      p_any_min: 0.1
      spec_sn_thresh: 1.60
      spec_z_err_thresh: 0.002
      priority_floor: 1500
      dpriority_not_hard: 1
      dpriority_match_flags: 2
      dpriority_det_like: 4
      dpriority_has_spec: 200
      in_plane_lat_cut: 15.0
      dpriority_non_core: 2000
    bhm_spiders_agn_tda:
      value: 0.0
      ero_version: 'eRASS_s3_1B_220829_poscorr_v006'
      xmatch_method: 'XPS/NWAY_EROTDA'
      xmatch_version: 'JWMS_06Oct22_erotda'
      opt_cat: 'lsdr10'
      fibermag_r_min: 13.5
      fibermag_r_max: 22.5
      fibermag_i_min: 13.5
      fibermag_i_max: 22.3
      fibermag_z_min: 13.5
      fibermag_z_max: 21.5
      fibermag_r_for_cadence1: 16.5
      fibermag_r_for_cadence2: 18.5
      gaia_g_max_for_cadence1: 16.0
      gaia_rp_max_for_cadence1: 16.0
      gaia_g_mag_limit: 13.5
      gaia_rp_mag_limit: 13.5
      cadence1: 'bright_2x1'
      cadence2: 'dark_1x2'
      cadence3: 'dark_1x4'
      priority_floor: 1690
    bhm_spiders_clusters_lsdr10:
      value_bcg: 5.0
      value_member: 1.0
      ero_version: 'eRASS4_020'
      xmatch_method: 'eromapper'
      xmatch_version: 'lsdr10a_grz_z_v'
      opt_cat: 'lsdr10'
      det_like_min: 8.0
      xmatch_metric_min: 0.25
      fibertotmag_i_min: 13.5
      fibertotmag_i_max: 21.0
      fibertotmag_z_min: 13.5
      fibertotmag_z_max: 20.5
      fibertotmag_i_min_for_core: 16.0
      fibertotmag_i_max_for_core: 20.5
      fibertotmag_z_min_for_core: 16.0
      fibertotmag_z_max_for_core: 20.0
      fibertotmag_r_for_cadence1: 16.5
      fibertotmag_z_for_cadence1: 16.5
      fibertotmag_r_for_cadence2: 18.5
      gaia_g_max_for_cadence1: 16.0
      gaia_rp_max_for_cadence1: 16.0
      gaia_g_mag_limit: 13.5
      gaia_rp_mag_limit: 13.5
      cadence1: 'bright_2x1'
      cadence2: 'dark_1x2'
      cadence3: 'dark_1x4'
      spec_join_radius: 1.0
      spec_sn_thresh: 2.00
      spec_z_err_thresh: 0.01
      priority_floor_bcg: 1501
      priority_floor_member: 1630
      priority_levels: 31
      dpriority_non_core: 2000
    ops_std_boss_lsdr10:
      mag_ls_r_min: 15.95
      mag_ls_r_max: 18.05
      mag_gaia_g_min: 15.5
      parallax_min_at_g16: 0.2
      parallax_min_slope: -0.22
      parallax_max: 0.7
      dered_dist_max: 0.07
      g_r_dered_nominal: 0.30
      r_z_dered_nominal: 0.06
      bp_rp_dered_nominal: 0.67
      bp_g_dered_nominal: 0.24
    bhm_rm_base:
      fieldlist:
        - { name: SDSS-RM,  racen: 213.7042, deccen: 53.08333,  radius: 1.49 }
        - { name: COSMOS,   racen: 150.0,    deccen: 2.2,       radius: 1.49 }
        - { name: XMM-LSS,  racen: 35.70833, deccen: -5.05000,  radius: 1.49 }
        - { name: S-CVZ,    racen: 90.0,     deccen: -66.56056, radius: 1.00 }
        - { name: CDFS,     racen: 52.65,    deccen: -28.1,     radius: 1.00 }
        - { name: ELIAS-S1, racen: 9.450,    deccen: -44.00,    radius: 1.00 }
    bhm_rm_core:
      priority: 1002
      value: 1000.0
      mag_i_min: 17.0
      mag_i_max: 21.5
      mag_g_min_cvz_s: 16.0
      mag_g_max_cvz_s: 21.7
    bhm_rm_known_spec:
      priority: 1001
      value: 1000.0
      mag_i_min: 15.0
      mag_i_max: 21.7
      mag_i_max_sdss_rm: 21.7
      mag_i_max_cosmos: 21.5
      mag_i_max_xmm_lss: 21.5
      mag_g_min_cvz_s: 16.0
      mag_g_max_cvz_s: 21.7
    bhm_rm_var:
      priority: 1003
      value: 1000.0
      mag_i_min: 17.0
      mag_i_max: 20.5
      mag_g_min_cvz_s: 16.0
      mag_g_max_cvz_s: 21.7
    bhm_rm_ancillary:
      priority: 1004
      value: 1000.0
      mag_i_min: 15.0
      mag_i_max: 21.5
      mag_g_min_cvz_s: 16.0
      mag_g_max_cvz_s: 21.7
    bhm_rm_xrayqso:
      priority: 1005
      value: 1000.0
      mag_i_min: 15.0
      mag_i_max: 21.5
      mag_g_min_cvz_s: 16.0
      mag_g_max_cvz_s: 21.7
    bhm_csc_boss:
      g_psf_mag_min: 14.0
      r_psf_mag_min: 14.0
      i_psf_mag_min: 14.0
      z_psf_mag_min: 14.0
      g_psf_mag_max: 21.0
      r_psf_mag_max: 21.0
      i_psf_mag_max: 21.0
      z_psf_mag_max: 21.0
      fibermag_g_min: 14.5
      fibermag_r_min: 14.5
      fibermag_i_min: 14.5
      fibermag_z_min: 14.5
      fibermag_g_max: 22.0
      fibermag_r_max: 22.0
      fibermag_i_max: 22.0
      fibermag_z_max: 22.0
      gaia_g_mag_min: 14.0
      gaia_g_mag_max: 20.0
      i_psf_mag_max_for_cadence1: 17.0
      fibermag_r_max_for_cadence1: 17.5
      gaia_g_mag_max_for_cadence1: 16.5
      i_psf_mag_max_for_cadence2: 18.0
      fibermag_r_max_for_cadence2: 18.5
      gaia_g_mag_max_for_cadence2: 17.5
      cadence1: bright_1x1
      cadence2: dark_1x2
      cadence3: dark_1x4
      priority_floor_dark: 1920
      priority_floor_bright: 2920
      dpriority_has_spec: 10
      value: 1.0
      spec_sn_thresh: 1.60
      spec_z_err_thresh: 0.002
    bhm_csc_apogee:
      hmag_min: 7.0
      hmag_max: 14.0
      hmag_max_for_cadence1: 12.0
      cadence1: bright_1x1
      cadence2: bright_3x1
      priority_floor: 2930
      value: 1.0

'1.0.3':
  xmatch_plan: 1.0.0
  cartons:
  open_fiber_path: /uufs/chpc.utah.edu/common/home/sdss50/sdsswork/target/open_fiber/1.0.0/draft2/
  schema: sandbox
  magnitudes:
    h: [catalog_to_twomass_psc, twomass_psc, twomass_psc.h_m]
    j: [catalog_to_twomass_psc, twomass_psc, twomass_psc.j_m]
    k: [catalog_to_twomass_psc, twomass_psc, twomass_psc.k_m]
    bp: [catalog_to_gaia_dr3_source, gaia_dr3_source, gaia_dr3_source.phot_bp_mean_mag]
    rp: [catalog_to_gaia_dr3_source, gaia_dr3_source, gaia_dr3_source.phot_rp_mean_mag]
    gaia_g: [catalog_to_gaia_dr3_source, gaia_dr3_source, gaia_dr3_source.phot_g_mean_mag]
  database_options:
    work_mem: '5GB'

'1.0.2':
 xmatch_plan: 1.0.0
 cartons:
 open_fiber_path: /uufs/chpc.utah.edu/common/home/sdss50/sdsswork/target/open_fiber/1.0.0/draft2/
 schema: sandbox
 magnitudes:
   h: [catalog_to_tic_v8, tic_v8, twomass_psc.h_m]
   j: [catalog_to_tic_v8, tic_v8, twomass_psc.j_m]
   k: [catalog_to_tic_v8, tic_v8, twomass_psc.k_m]
   bp: [catalog_to_tic_v8, tic_v8, gaia_dr2_source.phot_bp_mean_mag]
   rp: [catalog_to_tic_v8, tic_v8, gaia_dr2_source.phot_rp_mean_mag]
   gaia_g: [catalog_to_tic_v8, tic_v8, gaia_dr2_source.phot_g_mean_mag]

'1.0.1':
 xmatch_plan: 1.0.0
 cartons:
 open_fiber_path: /uufs/chpc.utah.edu/common/home/sdss50/sdsswork/target/open_fiber/1.0.0/draft2/
 schema: sandbox
 magnitudes:
   h: [catalog_to_tic_v8, tic_v8, twomass_psc.h_m]
   j: [catalog_to_tic_v8, tic_v8, twomass_psc.j_m]
   k: [catalog_to_tic_v8, tic_v8, twomass_psc.k_m]
   bp: [catalog_to_tic_v8, tic_v8, gaia_dr2_source.phot_bp_mean_mag]
   rp: [catalog_to_tic_v8, tic_v8, gaia_dr2_source.phot_rp_mean_mag]
   gaia_g: [catalog_to_tic_v8, tic_v8, gaia_dr2_source.phot_g_mean_mag]

'0.5.23':
 xmatch_plan: 0.5.0
 cartons:
 open_fiber_path: /uufs/chpc.utah.edu/common/home/sdss50/sdsswork/target/open_fiber/0.5.0/draft2/
 schema: sandbox
 magnitudes:
   h: [catalog_to_tic_v8, tic_v8, twomass_psc.h_m]
   j: [catalog_to_tic_v8, tic_v8, twomass_psc.j_m]
   k: [catalog_to_tic_v8, tic_v8, twomass_psc.k_m]
   bp: [catalog_to_tic_v8, tic_v8, gaia_dr2_source.phot_bp_mean_mag]
   rp: [catalog_to_tic_v8, tic_v8, gaia_dr2_source.phot_rp_mean_mag]
   gaia_g: [catalog_to_tic_v8, tic_v8, gaia_dr2_source.phot_g_mean_mag]

'0.5.22':
 xmatch_plan: 0.5.0
 cartons:
   - ops_std_apogee
 open_fiber_path: /uufs/chpc.utah.edu/common/home/sdss50/sdsswork/target/open_fiber/0.5.0/draft2/
 schema: sandbox
 magnitudes:
   h: [catalog_to_tic_v8, tic_v8, twomass_psc.h_m]
   j: [catalog_to_tic_v8, tic_v8, twomass_psc.j_m]
   k: [catalog_to_tic_v8, tic_v8, twomass_psc.k_m]
   bp: [catalog_to_tic_v8, tic_v8, gaia_dr2_source.phot_bp_mean_mag]
   rp: [catalog_to_tic_v8, tic_v8, gaia_dr2_source.phot_rp_mean_mag]
   gaia_g: [catalog_to_tic_v8, tic_v8, gaia_dr2_source.phot_g_mean_mag]

'0.5.21':
 xmatch_plan: 0.5.0
 cartons:
   - ops_std_apogee
 open_fiber_path: /uufs/chpc.utah.edu/common/home/sdss50/sdsswork/target/open_fiber/0.5.0/draft2/
 schema: sandbox
 magnitudes:
   h: [catalog_to_tic_v8, tic_v8, twomass_psc.h_m]
   j: [catalog_to_tic_v8, tic_v8, twomass_psc.j_m]
   k: [catalog_to_tic_v8, tic_v8, twomass_psc.k_m]
   bp: [catalog_to_tic_v8, tic_v8, gaia_dr2_source.phot_bp_mean_mag]
   rp: [catalog_to_tic_v8, tic_v8, gaia_dr2_source.phot_rp_mean_mag]
   gaia_g: [catalog_to_tic_v8, tic_v8, gaia_dr2_source.phot_g_mean_mag]

'0.5.20':
 xmatch_plan: 0.5.0
 cartons:
 open_fiber_path: /uufs/chpc.utah.edu/common/home/sdss50/sdsswork/target/open_fiber/0.5.0/draft/
 schema: sandbox
 magnitudes:
   h: [catalog_to_tic_v8, tic_v8, twomass_psc.h_m]
   j: [catalog_to_tic_v8, tic_v8, twomass_psc.j_m]
   k: [catalog_to_tic_v8, tic_v8, twomass_psc.k_m]
   bp: [catalog_to_tic_v8, tic_v8, gaia_dr2_source.phot_bp_mean_mag]
   rp: [catalog_to_tic_v8, tic_v8, gaia_dr2_source.phot_rp_mean_mag]
   gaia_g: [catalog_to_tic_v8, tic_v8, gaia_dr2_source.phot_g_mean_mag]

'0.5.19':
 xmatch_plan: 0.5.0
 cartons:
   - mwm_cb_300pc_apogee
   - mwm_cb_300pc_boss
 open_fiber_path: /uufs/chpc.utah.edu/common/home/sdss50/sdsswork/target/open_fiber/0.5.0/draft_Sept6/
 schema: sandbox
 magnitudes:
   h: [catalog_to_tic_v8, tic_v8, twomass_psc.h_m]
   j: [catalog_to_tic_v8, tic_v8, twomass_psc.j_m]
   k: [catalog_to_tic_v8, tic_v8, twomass_psc.k_m]
   bp: [catalog_to_tic_v8, tic_v8, gaia_dr2_source.phot_bp_mean_mag]
   rp: [catalog_to_tic_v8, tic_v8, gaia_dr2_source.phot_rp_mean_mag]
   gaia_g: [catalog_to_tic_v8, tic_v8, gaia_dr2_source.phot_g_mean_mag]

'0.5.18':
 xmatch_plan: 0.5.0
 cartons:
   - mwm_rv_long_fps
   - mwm_rv_short_fps
 open_fiber_path: /uufs/chpc.utah.edu/common/home/sdss50/sdsswork/target/open_fiber/0.5.0/draft_Sept6/
 schema: sandbox
 magnitudes:
   h: [catalog_to_tic_v8, tic_v8, twomass_psc.h_m]
   j: [catalog_to_tic_v8, tic_v8, twomass_psc.j_m]
   k: [catalog_to_tic_v8, tic_v8, twomass_psc.k_m]
   bp: [catalog_to_tic_v8, tic_v8, gaia_dr2_source.phot_bp_mean_mag]
   rp: [catalog_to_tic_v8, tic_v8, gaia_dr2_source.phot_rp_mean_mag]
   gaia_g: [catalog_to_tic_v8, tic_v8, gaia_dr2_source.phot_g_mean_mag]

'0.5.17':
 xmatch_plan: 0.5.0
 cartons:
   - mwm_yso_cluster_apogee
   - mwm_yso_cluster_boss
   - mwm_yso_cmz_apogee
   - mwm_yso_disk_apogee
   - mwm_yso_disk_boss
   - mwm_yso_embedded_apogee
   - mwm_yso_nebula_apogee
   - mwm_yso_variable_apogee
   - mwm_yso_variable_boss
 open_fiber_path: /uufs/chpc.utah.edu/common/home/sdss50/sdsswork/target/open_fiber/0.5.0/draft_Sept6/
 schema: sandbox
 magnitudes:
   h: [catalog_to_tic_v8, tic_v8, twomass_psc.h_m]
   j: [catalog_to_tic_v8, tic_v8, twomass_psc.j_m]
   k: [catalog_to_tic_v8, tic_v8, twomass_psc.k_m]
   bp: [catalog_to_tic_v8, tic_v8, gaia_dr2_source.phot_bp_mean_mag]
   rp: [catalog_to_tic_v8, tic_v8, gaia_dr2_source.phot_rp_mean_mag]
   gaia_g: [catalog_to_tic_v8, tic_v8, gaia_dr2_source.phot_g_mean_mag]

'0.5.16':
 xmatch_plan: 0.5.0
 cartons:
   - bhm_colr_galaxies_lsdr8
 open_fiber_path: /uufs/chpc.utah.edu/common/home/sdss50/sdsswork/target/open_fiber/0.5.0/draft_Sept6/
 schema: sandbox
 magnitudes:
   h: [catalog_to_tic_v8, tic_v8, twomass_psc.h_m]
   j: [catalog_to_tic_v8, tic_v8, twomass_psc.j_m]
   k: [catalog_to_tic_v8, tic_v8, twomass_psc.k_m]
   bp: [catalog_to_tic_v8, tic_v8, gaia_dr2_source.phot_bp_mean_mag]
   rp: [catalog_to_tic_v8, tic_v8, gaia_dr2_source.phot_rp_mean_mag]
   gaia_g: [catalog_to_tic_v8, tic_v8, gaia_dr2_source.phot_g_mean_mag]
 parameters:
    bhm_colr_galaxies_lsdr8:
      priority: 7100
      value: 0.0
      cadence1: 'bright_1x1'
      cadence2: 'dark_1x1'
      cadence3: 'dark_1x4'
      fibermag_r_for_cadence1: 17.0
      fibermag_r_for_cadence2: 18.0
      fibermag_r_min: 16.0
      fibermag_g_min: 16.0
      fibermag_z_min: 16.0
      dered_mag_z_max: 19.0
      dered_fibermag_z_max: 19.5
      fibermag_g_max: 22.5
      fibermag_r_max: 21.5
      fibermag_z_max: 20.0
      gaia_g_mag_limit: 15.0
      gaia_rp_mag_limit: 15.0

'0.5.15':
 xmatch_plan: 0.5.0
 cartons:
   - bhm_csc_boss
   - bhm_csc_apogee
 open_fiber_path: /uufs/chpc.utah.edu/common/home/sdss50/sdsswork/target/open_fiber/0.5.0/draft_Sept6/
 schema: sandbox
 magnitudes:
   h: [catalog_to_tic_v8, tic_v8, twomass_psc.h_m]
   j: [catalog_to_tic_v8, tic_v8, twomass_psc.j_m]
   k: [catalog_to_tic_v8, tic_v8, twomass_psc.k_m]
   bp: [catalog_to_tic_v8, tic_v8, gaia_dr2_source.phot_bp_mean_mag]
   rp: [catalog_to_tic_v8, tic_v8, gaia_dr2_source.phot_rp_mean_mag]
   gaia_g: [catalog_to_tic_v8, tic_v8, gaia_dr2_source.phot_g_mean_mag]
 parameters:
    bhm_csc_boss:
      g_psf_mag_min: 13.5
      r_psf_mag_min: 13.5
      i_psf_mag_min: 13.5
      z_psf_mag_min: 13.5
      gaia_g_mag_min: 13.0
      gaia_rp_mag_min: 13.0
      i_psf_mag_max_for_cadence1: 17.0
      gaia_g_mag_max_for_cadence1: 16.5
      i_psf_mag_max_for_cadence2: 18.0
      gaia_g_mag_max_for_cadence2: 17.5
      cadence1: bright_1x1
      cadence2: dark_1x2
      cadence3: dark_1x4
      priority_floor_dark: 1920
      priority_floor_bright: 2920
      dpriority_has_spec: 10
      value: 1.0
      spec_join_radius: 1.0
      spec_sn_thresh: 1.60
      spec_z_err_thresh: 0.002
    bhm_csc_apogee:
      hmag_min: 7.0
      hmag_max: 14.0
      hmag_max_for_cadence1: 12.0
      cadence1: bright_1x1
      cadence2: bright_3x1
      priority_floor: 2930
      value: 1.0

'0.5.14':
 xmatch_plan: 0.5.0
 cartons:
   - bhm_csc_boss
   - bhm_csc_apogee
 open_fiber_path: /uufs/chpc.utah.edu/common/home/sdss50/sdsswork/target/open_fiber/0.5.0/draft_Sept6/
 schema: sandbox
 magnitudes:
   h: [catalog_to_tic_v8, tic_v8, twomass_psc.h_m]
   j: [catalog_to_tic_v8, tic_v8, twomass_psc.j_m]
   k: [catalog_to_tic_v8, tic_v8, twomass_psc.k_m]
   bp: [catalog_to_tic_v8, tic_v8, gaia_dr2_source.phot_bp_mean_mag]
   rp: [catalog_to_tic_v8, tic_v8, gaia_dr2_source.phot_rp_mean_mag]
   gaia_g: [catalog_to_tic_v8, tic_v8, gaia_dr2_source.phot_g_mean_mag]
 parameters:
    bhm_csc_boss:
      g_psf_mag_min: 13.5
      r_psf_mag_min: 13.5
      i_psf_mag_min: 13.5
      z_psf_mag_min: 13.5
      gaia_g_mag_min: 13.0
      gaia_rp_mag_min: 13.0
      i_psf_mag_max_for_cadence1: 17.0
      gaia_g_mag_max_for_cadence1: 16.5
      i_psf_mag_max_for_cadence2: 18.0
      gaia_g_mag_max_for_cadence2: 17.5
      cadence1: bright_1x1
      cadence2: dark_1x2
      cadence3: dark_1x4
      priority_floor_dark: 1920
      priority_floor_bright: 2920
      dpriority_has_spec: 10
      value: 1.0
      spec_join_radius: 1.0
      spec_sn_thresh: 1.60
      spec_z_err_thresh: 0.002
    bhm_csc_apogee:
      hmag_min: 7.0
      hmag_max: 14.0
      hmag_max_for_cadence1: 12.0
      cadence1: bright_1x1
      cadence2: bright_3x1
      priority_floor: 2930
      value: 1.0

'0.5.13':
 xmatch_plan: 0.5.0
 cartons:
 open_fiber_path: /uufs/chpc.utah.edu/common/home/sdss50/sdsswork/target/open_fiber/0.5.0/draft_Sept6/
 schema: sandbox
 magnitudes:
   h: [catalog_to_tic_v8, tic_v8, twomass_psc.h_m]
   j: [catalog_to_tic_v8, tic_v8, twomass_psc.j_m]
   k: [catalog_to_tic_v8, tic_v8, twomass_psc.k_m]
   bp: [catalog_to_tic_v8, tic_v8, gaia_dr2_source.phot_bp_mean_mag]
   rp: [catalog_to_tic_v8, tic_v8, gaia_dr2_source.phot_rp_mean_mag]
   gaia_g: [catalog_to_tic_v8, tic_v8, gaia_dr2_source.phot_g_mean_mag]

'0.5.12':
 xmatch_plan: 0.5.0
 cartons:
   - ops_sky_boss_fallback
   - bhm_colr_galaxies_lsdr8
 open_fiber_path: /uufs/chpc.utah.edu/common/home/sdss50/sdsswork/target/open_fiber/0.5.0/draft_Sept6/
 schema: sandbox
 magnitudes:
   h: [catalog_to_tic_v8, tic_v8, twomass_psc.h_m]
   j: [catalog_to_tic_v8, tic_v8, twomass_psc.j_m]
   k: [catalog_to_tic_v8, tic_v8, twomass_psc.k_m]
   bp: [catalog_to_tic_v8, tic_v8, gaia_dr2_source.phot_bp_mean_mag]
   rp: [catalog_to_tic_v8, tic_v8, gaia_dr2_source.phot_rp_mean_mag]
   gaia_g: [catalog_to_tic_v8, tic_v8, gaia_dr2_source.phot_g_mean_mag]
 parameters:
    ops_sky_boss_fallback:
      min_sep_gaia: 5.0
    bhm_colr_galaxies_lsdr8:
      priority: 7100
      value: 0.0
      cadence1: 'bright_1x1'
      cadence2: 'dark_1x1'
      cadence3: 'dark_1x4'
      fibermag_z_for_cadence1: 17.0
      fibermag_z_for_cadence2: 18.0
      fibermag_r_min: 16.0
      fibermag_z_min: 16.0
      dered_mag_z_max: 19.0
      dered_fibermag_z_max: 19.5
      fibermag_z_max: 20.0
      gaia_g_mag_limit: 16.0
      gaia_rp_mag_limit: 15.5

'0.5.11':
 xmatch_plan: 0.5.0
 cartons:
   - mwm_tess_ob
 open_fiber_path: /uufs/chpc.utah.edu/common/home/sdss50/sdsswork/target/open_fiber/0.5.0/draft_Sept6/
 schema: sandbox
 magnitudes:
   h: [catalog_to_tic_v8, tic_v8, twomass_psc.h_m]
   j: [catalog_to_tic_v8, tic_v8, twomass_psc.j_m]
   k: [catalog_to_tic_v8, tic_v8, twomass_psc.k_m]
   bp: [catalog_to_tic_v8, tic_v8, gaia_dr2_source.phot_bp_mean_mag]
   rp: [catalog_to_tic_v8, tic_v8, gaia_dr2_source.phot_rp_mean_mag]
   gaia_g: [catalog_to_tic_v8, tic_v8, gaia_dr2_source.phot_g_mean_mag]

'0.5.10':
 xmatch_plan: 0.5.0
 cartons:
   - mwm_tess_ob
 open_fiber_path: /uufs/chpc.utah.edu/common/home/sdss50/sdsswork/target/open_fiber/0.5.0/draft_Sept6/
 schema: sandbox
 magnitudes:
   h: [catalog_to_tic_v8, tic_v8, twomass_psc.h_m]
   j: [catalog_to_tic_v8, tic_v8, twomass_psc.j_m]
   k: [catalog_to_tic_v8, tic_v8, twomass_psc.k_m]
   bp: [catalog_to_tic_v8, tic_v8, gaia_dr2_source.phot_bp_mean_mag]
   rp: [catalog_to_tic_v8, tic_v8, gaia_dr2_source.phot_rp_mean_mag]
   gaia_g: [catalog_to_tic_v8, tic_v8, gaia_dr2_source.phot_g_mean_mag]

'0.5.9':
 xmatch_plan: 0.5.0
 cartons:
   - ops_sky_boss_best
   - ops_sky_boss_good
   - ops_sky_apogee_best
   - ops_sky_apogee_good
 open_fiber_path: /uufs/chpc.utah.edu/common/home/sdss50/sdsswork/target/open_fiber/0.5.0/draft_Sept6/
 schema: sandbox
 magnitudes:
   h: [catalog_to_tic_v8, tic_v8, twomass_psc.h_m]
   j: [catalog_to_tic_v8, tic_v8, twomass_psc.j_m]
   k: [catalog_to_tic_v8, tic_v8, twomass_psc.k_m]
   bp: [catalog_to_tic_v8, tic_v8, gaia_dr2_source.phot_bp_mean_mag]
   rp: [catalog_to_tic_v8, tic_v8, gaia_dr2_source.phot_rp_mean_mag]
   gaia_g: [catalog_to_tic_v8, tic_v8, gaia_dr2_source.phot_g_mean_mag]
 parameters:
    ops_sky_boss_best:
      max_sep_ls8: 60.0
      max_sep_ps1dr2: 60.0
      min_sep_ls8: 5.0
      min_sep_ps1dr2: 5.0
    ops_sky_boss_good:
      min_sep_gaia: 5.0

'0.5.8':
 xmatch_plan: 0.5.0
 cartons:
   - ops_sky_boss_best
   - ops_sky_boss_good
   - ops_sky_apogee_best
   - ops_sky_apogee_good
 open_fiber_path: /uufs/chpc.utah.edu/common/home/sdss50/sdsswork/target/open_fiber/0.5.0/draft_Sept6/
 schema: sandbox
 magnitudes:
   h: [catalog_to_tic_v8, tic_v8, twomass_psc.h_m]
   j: [catalog_to_tic_v8, tic_v8, twomass_psc.j_m]
   k: [catalog_to_tic_v8, tic_v8, twomass_psc.k_m]
   bp: [catalog_to_tic_v8, tic_v8, gaia_dr2_source.phot_bp_mean_mag]
   rp: [catalog_to_tic_v8, tic_v8, gaia_dr2_source.phot_rp_mean_mag]
   gaia_g: [catalog_to_tic_v8, tic_v8, gaia_dr2_source.phot_g_mean_mag]
 parameters:
    ops_sky_boss_best:
      max_sep_ls8: 60.0
      max_sep_ps1dr2: 60.0
      min_sep_ls8: 5.0
      min_sep_ps1dr2: 5.0
    ops_sky_boss_good:
      min_sep_gaia: 5.0

'0.5.7':
 xmatch_plan: 0.5.0
 cartons:
   - ops_sky_boss_best
   - ops_sky_boss_good
   - ops_sky_apogee_best
   - ops_sky_apogee_good
 open_fiber_path: /uufs/chpc.utah.edu/common/home/sdss50/sdsswork/target/open_fiber/0.5.0/draft_Sept6/
 schema: sandbox
 magnitudes:
   h: [catalog_to_tic_v8, tic_v8, twomass_psc.h_m]
   j: [catalog_to_tic_v8, tic_v8, twomass_psc.j_m]
   k: [catalog_to_tic_v8, tic_v8, twomass_psc.k_m]
   bp: [catalog_to_tic_v8, tic_v8, gaia_dr2_source.phot_bp_mean_mag]
   rp: [catalog_to_tic_v8, tic_v8, gaia_dr2_source.phot_rp_mean_mag]
   gaia_g: [catalog_to_tic_v8, tic_v8, gaia_dr2_source.phot_g_mean_mag]
 parameters:
    ops_sky_boss_best:
      max_sep_ls8: 60.0
      max_sep_ps1dr2: 60.0
      min_sep_ls8: 5.0
      min_sep_ps1dr2: 5.0
    ops_sky_boss_good:
      min_sep_gaia: 5.0

'0.5.6':
 xmatch_plan: 0.5.0
 cartons:
   - bhm_colr_galaxies_lsdr8
 open_fiber_path: /uufs/chpc.utah.edu/common/home/sdss50/sdsswork/target/open_fiber/0.5.0/draft_Sept6/
 schema: sandbox
 magnitudes:
   h: [catalog_to_tic_v8, tic_v8, twomass_psc.h_m]
   j: [catalog_to_tic_v8, tic_v8, twomass_psc.j_m]
   k: [catalog_to_tic_v8, tic_v8, twomass_psc.k_m]
   bp: [catalog_to_tic_v8, tic_v8, gaia_dr2_source.phot_bp_mean_mag]
   rp: [catalog_to_tic_v8, tic_v8, gaia_dr2_source.phot_rp_mean_mag]
   gaia_g: [catalog_to_tic_v8, tic_v8, gaia_dr2_source.phot_g_mean_mag]
 parameters:
    bhm_colr_galaxies_lsdr8:
      priority: 4100
      value: 0.0
      cadence1: 'bright_1x1'
      cadence2: 'dark_1x1'
      cadence3: 'dark_1x4'
      fibermag_z_for_cadence1: 17.0
      fibermag_z_for_cadence2: 18.0
      fibermag_r_min: 16.0
      fibermag_z_min: 16.0
      dered_mag_z_max: 19.0
      dered_fibermag_z_max: 19.5
      fibermag_z_max: 20.0
      gaia_g_mag_limit: 16.0
      gaia_rp_mag_limit: 15.5

'0.5.5':
 xmatch_plan: 0.5.0
 cartons:
   - ops_tycho2_brightneighbors
   - ops_2mass_psc_brightneighbors
   - ops_gaia_brightneighbors
 open_fiber_path: /uufs/chpc.utah.edu/common/home/sdss50/sdsswork/target/open_fiber/0.5.0/draft_Sept6/
 schema: sandbox
 magnitudes:
   h: [catalog_to_tic_v8, tic_v8, twomass_psc.h_m]
   j: [catalog_to_tic_v8, tic_v8, twomass_psc.j_m]
   k: [catalog_to_tic_v8, tic_v8, twomass_psc.k_m]
   bp: [catalog_to_tic_v8, tic_v8, gaia_dr2_source.phot_bp_mean_mag]
   rp: [catalog_to_tic_v8, tic_v8, gaia_dr2_source.phot_rp_mean_mag]
   gaia_g: [catalog_to_tic_v8, tic_v8, gaia_dr2_source.phot_g_mean_mag]

'0.5.4':
 xmatch_plan: 0.5.0
 cartons:
   - bhm_aqmes_bonus_bright
   - bhm_aqmes_bonus_core
   - bhm_aqmes_bonus_faint
   - bhm_aqmes_wide2
   - bhm_aqmes_wide2_faint
   - mwm_cb_300pc_apogee
   - mwm_cb_300pc_boss
 open_fiber_path: /uufs/chpc.utah.edu/common/home/sdss50/sdsswork/target/open_fiber/0.5.0/draft_Sept6/
 schema: sandbox
 magnitudes:
   h: [catalog_to_tic_v8, tic_v8, twomass_psc.h_m]
   j: [catalog_to_tic_v8, tic_v8, twomass_psc.j_m]
   k: [catalog_to_tic_v8, tic_v8, twomass_psc.k_m]
   bp: [catalog_to_tic_v8, tic_v8, gaia_dr2_source.phot_bp_mean_mag]
   rp: [catalog_to_tic_v8, tic_v8, gaia_dr2_source.phot_rp_mean_mag]
   gaia_g: [catalog_to_tic_v8, tic_v8, gaia_dr2_source.phot_g_mean_mag]
 parameters:
    bhm_aqmes_med:
      priority: 1100
      value: 100.0
      fieldlist: masks/candidate_target_fields_bhm_aqmes_med_v0.3.1.fits
      mag_i_min: 16.0
      mag_i_max: 19.1
    bhm_aqmes_med_faint:
      priority: 3100
      value: 1.0
      fieldlist: masks/candidate_target_fields_bhm_aqmes_med_v0.3.1.fits
      mag_i_min: 19.1
      mag_i_max: 21.0
    bhm_aqmes_wide2:
      priority: 1210
      value: 100.0
      fieldlist: masks/candidate_target_fields_bhm_aqmes_wide_v0.3.1.fits
      mag_i_min: 16.0
      mag_i_max: 19.1
    bhm_aqmes_wide2_faint:
      priority: 3210
      value: 1.0
      fieldlist: masks/candidate_target_fields_bhm_aqmes_wide_v0.3.1.fits
      mag_i_min: 19.1
      mag_i_max: 21.0
    bhm_aqmes_bonus_core:
      priority: 3300
      value: 0.2
      fieldlist: None
      mag_i_min: 16.0
      mag_i_max: 19.1
    bhm_aqmes_bonus_faint:
      priority: 3302
      value: 0.1
      fieldlist: None
      mag_i_min: 19.1
      mag_i_max: 21.0
    bhm_aqmes_bonus_bright:
      priority: 4040
      value: 0.1
      fieldlist: None
      mag_i_min: 14.0
      mag_i_max: 18.0

'0.5.3':
 xmatch_plan: 0.5.0
 cartons:
 open_fiber_path: /uufs/chpc.utah.edu/common/home/sdss50/sdsswork/target/open_fiber/0.5.0/draft_Sept6/
 schema: sandbox
 magnitudes:
   h: [catalog_to_tic_v8, tic_v8, twomass_psc.h_m]
   j: [catalog_to_tic_v8, tic_v8, twomass_psc.j_m]
   k: [catalog_to_tic_v8, tic_v8, twomass_psc.k_m]
   bp: [catalog_to_tic_v8, tic_v8, gaia_dr2_source.phot_bp_mean_mag]
   rp: [catalog_to_tic_v8, tic_v8, gaia_dr2_source.phot_rp_mean_mag]
   gaia_g: [catalog_to_tic_v8, tic_v8, gaia_dr2_source.phot_g_mean_mag]

'0.5.2':
 xmatch_plan: 0.5.0
 cartons:
   - mwm_erosita_stars
   - mwm_erosita_compact_gen
   - mwm_erosita_compact_var
 open_fiber_path: $CATALOGDB_DIR/../open_fiber/0.5.0/
 schema: sandbox
 magnitudes:
   h: [catalog_to_tic_v8, tic_v8, twomass_psc.h_m]
   j: [catalog_to_tic_v8, tic_v8, twomass_psc.j_m]
   k: [catalog_to_tic_v8, tic_v8, twomass_psc.k_m]
   bp: [catalog_to_tic_v8, tic_v8, gaia_dr2_source.phot_bp_mean_mag]
   rp: [catalog_to_tic_v8, tic_v8, gaia_dr2_source.phot_rp_mean_mag]
   gaia_g: [catalog_to_tic_v8, tic_v8, gaia_dr2_source.phot_g_mean_mag]

'0.5.1':
 xmatch_plan: 0.5.0
 cartons:
   - mwm_yso_pms_apogee
   - mwm_yso_pms_boss
   - mwm_ob_core
   - mwm_ob_cepheids
   - mwm_halo_bb_boss
   - mwm_halo_sm_boss
 open_fiber_path: $CATALOGDB_DIR/../open_fiber/0.5.0/
 schema: sandbox
 magnitudes:
   h: [catalog_to_tic_v8, tic_v8, twomass_psc.h_m]
   j: [catalog_to_tic_v8, tic_v8, twomass_psc.j_m]
   k: [catalog_to_tic_v8, tic_v8, twomass_psc.k_m]
   bp: [catalog_to_tic_v8, tic_v8, gaia_dr2_source.phot_bp_mean_mag]
   rp: [catalog_to_tic_v8, tic_v8, gaia_dr2_source.phot_rp_mean_mag]
   gaia_g: [catalog_to_tic_v8, tic_v8, gaia_dr2_source.phot_g_mean_mag]

'0.5.0':
  xmatch_plan: 0.5.0
  cartons:
    - ops_std_boss_tic
    - ops_std_boss_lsdr8
    - ops_std_boss_ps1dr2
    - ops_std_boss_gdr2
    - ops_std_eboss
    - ops_std_boss
    - ops_std_boss_red
    - ops_std_apogee
    - mwm_tess_ob
    - mwm_cb_300pc_apogee
    - mwm_cb_300pc_boss
    - mwm_cb_gaiagalex_apogee
    - mwm_cb_gaiagalex_boss
    - mwm_cb_cvcandidates_apogee
    - mwm_cb_cvcandidates_boss
    - mwm_galactic_core
    - mwm_cb_uvex1
    - mwm_cb_uvex2
    - mwm_cb_uvex3
    - mwm_cb_uvex4
    - mwm_cb_uvex5
    - mwm_snc_100pc_apogee
    - mwm_snc_100pc_boss
    - mwm_snc_250pc_apogee
    - mwm_snc_250pc_boss
    - mwm_halo_bb_apogee
    - mwm_halo_bb_boss
    - mwm_halo_sm_apogee
    - mwm_halo_sm_boss
    - mwm_yso_disk_apogee
    - mwm_yso_disk_boss
    - mwm_yso_embedded_apogee
    - mwm_yso_nebula_apogee
    - mwm_yso_variable_apogee
    - mwm_yso_variable_boss
    - mwm_yso_ob_apogee
    - mwm_yso_ob_boss
    - mwm_yso_cmz_apogee
    - mwm_yso_cluster_apogee
    - mwm_yso_cluster_boss
    - mwm_yso_pms_apogee
    - mwm_yso_pms_boss
    - mwm_rv_long_fps
    - mwm_rv_short_fps
    - mwm_legacy_ir2opt
    - mwm_ob_core
    - mwm_ob_cepheids
    - mwm_dust_core
    - mwm_tessrgb_core
    - mwm_wd_core
    - mwm_tess_planet
    - mwm_erosita_compact_gen
    - mwm_erosita_compact_var
    - mwm_erosita_stars
    - bhm_gua_dark
    - bhm_gua_bright
    - bhm_spiders_agn_lsdr8
    - bhm_spiders_agn_efeds_stragglers
    - bhm_spiders_agn_gaiadr2
    - bhm_spiders_agn_sep
    - bhm_spiders_agn_ps1dr2
    - bhm_spiders_agn_skymapperdr2
    - bhm_spiders_agn_supercosmos
    - bhm_spiders_clusters_lsdr8
    - bhm_spiders_clusters_efeds_stragglers
    - bhm_spiders_clusters_ps1dr2
    - bhm_aqmes_med
    - bhm_aqmes_med_faint
    - bhm_aqmes_wide2
    - bhm_aqmes_wide2_faint
    - bhm_aqmes_bonus_core
    - bhm_aqmes_bonus_faint
    - bhm_aqmes_bonus_bright
    - bhm_rm_core
    - bhm_rm_known_spec
    - bhm_rm_var
    - bhm_rm_ancillary
    - bhm_csc_boss_dark
    - bhm_csc_boss_bright
    - bhm_csc_apogee
  open_fiber_path: $CATALOGDB_DIR/../open_fiber/0.5.0/
  schema: sandbox
  magnitudes:
    h: [catalog_to_tic_v8, tic_v8, twomass_psc.h_m]
    j: [catalog_to_tic_v8, tic_v8, twomass_psc.j_m]
    k: [catalog_to_tic_v8, tic_v8, twomass_psc.k_m]
    bp: [catalog_to_tic_v8, tic_v8, gaia_dr2_source.phot_bp_mean_mag]
    rp: [catalog_to_tic_v8, tic_v8, gaia_dr2_source.phot_rp_mean_mag]
    gaia_g: [catalog_to_tic_v8, tic_v8, gaia_dr2_source.phot_g_mean_mag]
  parameters:
    mwm_wd_core:
      gaia_mag: 20
      pwd: 0.5
    mwm_galactic_core:
      h_max: 11
      g_h: 3.5
    mwm_tess_planet:
      h_min: 7
      h_max: 12
    ops_std_boss_lsdr8:
      mag_ls_r_min: 15.95
      mag_ls_r_max: 18.05
      mag_gaia_g_min: 15.5
      parallax_min_at_g16: 0.2
      parallax_min_slope: -0.22
      parallax_max: 0.7
      dered_dist_max: 0.07
      g_r_dered_nominal: 0.30
      r_z_dered_nominal: 0.06
      bp_rp_dered_nominal: 0.67
      bp_g_dered_nominal: 0.24
    ops_std_boss_ps1dr2:
      mag_ps_r_min: 15.95
      mag_ps_r_max: 18.05
      mag_gaia_g_min: 15.5
      mag_gaia_g_max: 19.0
      parallax_min_at_g16: 0.2
      parallax_min_slope: -0.22
      parallax_max: 0.7
      dered_dist_max: 0.10
      g_r_dered_nominal: 0.24
      r_i_dered_nominal: 0.08
      i_z_dered_nominal: 0.00
      bp_rp_dered_nominal: 0.67
      bp_g_dered_nominal: 0.24
    ops_std_boss_gdr2:
      mag_gaia_g_min: 15.8
      mag_gaia_g_max: 18.1
      mag_gaia_bp_min: 15.8
      mag_gaia_bp_max: 18.4
      mag_gaia_rp_min: 15.6
      mag_gaia_rp_max: 17.6
      parallax_min_at_g16: 0.2
      parallax_min_slope: -0.22
      parallax_max: 0.7
      dered_dist_max: 0.12
      bp_rp_dered_nominal: 0.67
      bp_g_dered_nominal: 0.24
      g_rp_dered_nominal: 0.43
      ebv_max: 0.25
    bhm_gua_dark:
      mag_g_min: 16.5
      mag_g_max: 21.2
      mag_rp_min: 16.5
      mag_rp_max: 21.0
      prob_rf_min: 0.80
      spec_join_radius: 1.0
      spec_sn_thresh: 2.0
      spec_z_err_thresh: 0.01
      priority: 3400
      value: 0.5
      cadence: 'dark_1x4'
    bhm_gua_bright:
      mag_g_min: 13.0
      mag_g_max: 18.5
      mag_rp_min: 13.5
      mag_rp_max: 18.5
      prob_rf_min: 0.80
      spec_join_radius: 1.0
      spec_sn_thresh: 2.0
      spec_z_err_thresh: 0.01
      priority: 4040
      value: 0.5
      cadence: 'bright_2x1'
    bhm_spiders_agn_lsdr8:
      value: 1.0
      ero_version: 'em01_c946_201008_poscorr'
      xmatch_method: 'XPS/NWAY'
      xmatch_version: 'JWMS_v_40'
      opt_cat: 'lsdr8'
      fibertotmag_r_min: 13.5
      fibertotmag_r_max: 22.5
      fibertotmag_z_min: 13.5
      fibertotmag_z_max: 21.0
      fibertotmag_r_for_cadence1: 16.5
      fibertotmag_r_for_cadence2: 18.5
      gaia_g_max_for_cadence1: 16.0
      gaia_rp_max_for_cadence1: 16.0
      gaia_g_mag_limit: 13.5
      gaia_rp_mag_limit: 13.5
      cadence1: 'bright_2x1'
      cadence2: 'dark_1x2'
      cadence3: 'dark_1x4'
      det_like_min: 6.0
      det_like_for_priority: 8.0
      p_any_min: 0.1
      spec_join_radius: 1.0
      spec_sn_thresh: 1.60
      spec_z_err_thresh: 0.002
      priority_floor: 1520
      dpriority_match_flags: 1
      dpriority_det_like: 2
      dpriority_has_spec: 200
    bhm_spiders_agn_efeds_stragglers:
      value: 1.0
      ero_version1: 'eFEDS_c001_V18C_V3_main'
      ero_version2: 'eFEDS_c001_V18C_V3_ext'
      xmatch_method1: 'XPS/NWAY'
      xmatch_version1: 'Merged_03DEC2020'
      xmatch_method2: 'XPS/NWAY'
      xmatch_version2: 'Merged_03DEC2020'
      opt_cat: 'lsdr8'
      fibertotmag_r_min: 13.5
      fibertotmag_r_max: 22.5
      fibertotmag_z_min: 13.5
      fibertotmag_z_max: 21.0
      fibertotmag_r_for_cadence1: 16.5
      fibertotmag_r_for_cadence2: 18.5
      gaia_g_max_for_cadence1: 16.0
      gaia_rp_max_for_cadence1: 16.0
      gaia_g_mag_limit: 13.5
      gaia_rp_mag_limit: 13.5
      cadence1: 'bright_2x1'
      cadence2: 'dark_1x2'
      cadence3: 'dark_1x4'
      det_like_min: 6.0
      det_like_for_priority: 8.0
      p_any_min: 0.1
      spec_join_radius: 1.0
      spec_sn_thresh: 1.60
      spec_z_err_thresh: 0.002
      priority_floor: 1510
      dpriority_match_flags: 1
      dpriority_det_like: 2
      dpriority_ero_version: 4
      dpriority_has_spec: 200
    bhm_spiders_agn_gaiadr2:
      value: 1.0
      ero_version: 'em01_c946_201008_poscorr'
      xmatch_method: 'XPS/NWAY'
      xmatch_version: 'JWMS_CW2_v_03_TDopt'
      opt_cat: 'gaiadr2'
      gaia_g_max_for_cadence1: 16.0
      gaia_rp_max_for_cadence1: 16.0
      gaia_g_max_for_cadence2: 19.0
      gaia_rp_max_for_cadence2: 19.0
      gaia_g_mag_limit: 13.5
      gaia_rp_mag_limit: 13.5
      cadence1: 'bright_2x1'
      cadence2: 'dark_1x2'
      cadence3: 'dark_1x4'
      det_like_min: 6.0
      det_like_for_priority: 8.0
      p_any_min: 0.1
      spec_join_radius: 1.0
      spec_sn_thresh: 1.60
      spec_z_err_thresh: 0.002
      priority_floor: 1540
      dpriority_match_flags: 1
      dpriority_det_like: 2
      dpriority_has_spec: 200
      in_plane_lat_cut: 15.0
      dpriority_in_plane: 2000
    bhm_spiders_agn_sep:
      value: 1.0
      ero_version: 'em01_SEP_c946'
      xmatch_method: 'XPS/NWAY'
      xmatch_version1: 'SEP_CW2_07DEC2020_TDopt'
      xmatch_version2: 'SEP_CW2_NOV2020_MSopt'
      opt_cat: 'gaiadr2'
      gaia_g_max_for_cadence1: 16.0
      gaia_rp_max_for_cadence1: 16.0
      gaia_g_max_for_cadence2: 19.0
      gaia_rp_max_for_cadence2: 19.0
      gaia_g_mag_limit: 13.5
      gaia_rp_mag_limit: 13.5
      cadence1: 'bright_2x1'
      cadence2: 'dark_1x2'
      cadence3: 'dark_1x4'
      det_like_min: 6.0
      det_like_for_priority: 8.0
      p_any_min: 0.1
      priority_floor: 1510
      dpriority_match_flags: 1
      dpriority_det_like: 2
      dpriority_match_method: 4
    bhm_spiders_agn_ps1dr2:
      value: 1.0
      ero_version: 'em01_c946_201008_poscorr'
      xmatch_method: 'XPS/NWAY'
      xmatch_version: 'JWMS_CW2_v_03_TDopt'
      opt_cat: 'ps1dr2'
      g_psf_mag_max_for_cadence1: 16.0
      r_psf_mag_max_for_cadence1: 16.0
      i_psf_mag_max_for_cadence1: 16.0
      g_psf_mag_max_for_cadence2: 19.0
      r_psf_mag_max_for_cadence2: 19.0
      i_psf_mag_max_for_cadence2: 19.0
      g_psf_mag_min: 13.5
      r_psf_mag_min: 13.5
      i_psf_mag_min: 13.5
      z_psf_mag_min: 13.5
      g_psf_mag_max: 22.5
      r_psf_mag_max: 22.0
      i_psf_mag_max: 21.5
      z_psf_mag_max: 20.5
      gaia_g_mag_limit: 13.5
      gaia_rp_mag_limit: 13.5
      tic_t_mag_limit: 13.0
      cadence1: 'bright_2x1'
      cadence2: 'dark_1x2'
      cadence3: 'dark_1x4'
      det_like_min: 6.0
      det_like_for_priority: 8.0
      p_any_min: 0.1
      spec_join_radius: 1.0
      spec_sn_thresh: 1.60
      spec_z_err_thresh: 0.002
      priority_floor: 1530
      dpriority_match_flags: 1
      dpriority_det_like: 2
      dpriority_has_spec: 200
      in_plane_lat_cut: 15.0
      dpriority_in_plane: 2000
    bhm_spiders_agn_skymapperdr2:
      value: 1.0
      ero_version: 'em01_c946_201008_poscorr'
      xmatch_method: 'XPS/NWAY'
      xmatch_version: 'JWMS_CW2_v_03_TDopt'
      opt_cat: 'skymapperdr2'
      g_psf_mag_max_for_cadence1: 16.0
      r_psf_mag_max_for_cadence1: 16.0
      i_psf_mag_max_for_cadence1: 16.0
      g_psf_mag_max_for_cadence2: 19.0
      r_psf_mag_max_for_cadence2: 19.0
      i_psf_mag_max_for_cadence2: 19.0
      g_psf_mag_min: 13.5
      r_psf_mag_min: 13.5
      i_psf_mag_min: 13.5
      z_psf_mag_min: 13.5
      g_psf_mag_max: 22.5
      r_psf_mag_max: 22.0
      i_psf_mag_max: 21.5
      z_psf_mag_max: 20.5
      gaia_g_mag_limit: 13.5
      gaia_rp_mag_limit: 13.5
      tic_t_mag_limit: 13.0
      cadence1: 'bright_2x1'
      cadence2: 'dark_1x2'
      cadence3: 'dark_1x4'
      det_like_min: 6.0
      det_like_for_priority: 8.0
      p_any_min: 0.1
      spec_join_radius: 1.0
      spec_sn_thresh: 1.60
      spec_z_err_thresh: 0.002
      priority_floor: 1550
      dpriority_match_flags: 1
      dpriority_det_like: 2
      dpriority_has_spec: 200
      in_plane_lat_cut: 15.0
      dpriority_in_plane: 2000
    bhm_spiders_agn_supercosmos:
      value: 1.0
      ero_version: 'em01_c946_201008_poscorr'
      xmatch_method: 'XPS/NWAY'
      xmatch_version: 'JWMS_v_03'
      opt_cat: 'catwise2020'
      b_psf_mag_max_for_cadence1: 16.0
      r_psf_mag_max_for_cadence1: 16.0
      i_psf_mag_max_for_cadence1: 16.0
      b_psf_mag_max_for_cadence2: 19.0
      r_psf_mag_max_for_cadence2: 19.0
      i_psf_mag_max_for_cadence2: 19.0
      b_psf_mag_min: 13.5
      r_psf_mag_min: 13.5
      i_psf_mag_min: 13.5
      b_psf_mag_max: 22.5
      r_psf_mag_max: 22.0
      i_psf_mag_max: 21.5
      gaia_g_mag_limit: 13.5
      gaia_rp_mag_limit: 13.5
      tic_t_mag_limit: 13.0
      cadence1: 'bright_2x1'
      cadence2: 'dark_1x2'
      cadence3: 'dark_1x4'
      det_like_min: 6.0
      det_like_for_priority: 8.0
      p_any_min: 0.1
      spec_join_radius: 1.0
      spec_sn_thresh: 1.60
      spec_z_err_thresh: 0.002
      priority_floor: 1560
      dpriority_match_flags: 1
      dpriority_det_like: 2
      dpriority_has_spec: 200
      in_plane_lat_cut: 15.0
      dpriority_in_plane: 2000
    bhm_spiders_clusters_lsdr8:
      value_bcg: 5.0
      value_member: 1.0
      ero_version: 'em01_c946_201008_poscorr'
      xmatch_method: 'EROMAPPER_LS_DR8'
      xmatch_version: 'grzw1_v0.3_2020-12-04'
      opt_cat: 'lsdr8'
      det_like_min: 8.0
      xmatch_metric_min: 0.25
      fibertotmag_r_min: 13.5
      fibertotmag_r_max: 21.0
      fibertotmag_z_min: 13.5
      fibertotmag_z_max: 20.0
      fibertotmag_r_for_cadence1: 16.5
      fibertotmag_z_for_cadence1: 16.5
      fibertotmag_r_for_cadence2: 18.5
      gaia_g_max_for_cadence1: 16.0
      gaia_rp_max_for_cadence1: 16.0
      gaia_g_mag_limit: 13.5
      gaia_rp_mag_limit: 13.5
      cadence1: 'bright_2x1'
      cadence2: 'dark_1x2'
      cadence3: 'dark_1x4'
      spec_join_radius: 1.0
      spec_sn_thresh: 2.00
      spec_z_err_thresh: 0.01
      priority_floor_bcg: 1501
      priority_floor_member: 1630
      priority_levels: 31
    bhm_spiders_clusters_efeds_stragglers:
      value_bcg: 5.0
      value_member: 1.0
      ero_version: 'eFEDS_c001_V18C_legacy_d'
      xmatch_method: 'EROMAPPER_LS_DR8'
      xmatch_version: 'grzw1_v0.3_2020-12-04'
      opt_cat: 'lsdr8'
      det_like_min: 8.0
      xmatch_metric_min: 0.25
      fibertotmag_r_min: 13.5
      fibertotmag_r_max: 21.0
      fibertotmag_z_min: 13.5
      fibertotmag_z_max: 20.0
      fibertotmag_r_for_cadence1: 16.5
      fibertotmag_z_for_cadence1: 16.5
      fibertotmag_r_for_cadence2: 18.5
      gaia_g_max_for_cadence1: 16.0
      gaia_rp_max_for_cadence1: 16.0
      gaia_g_mag_limit: 13.5
      gaia_rp_mag_limit: 13.5
      cadence1: 'bright_2x1'
      cadence2: 'dark_1x2'
      cadence3: 'dark_1x4'
      spec_join_radius: 1.0
      spec_sn_thresh: 2.00
      spec_z_err_thresh: 0.01
      priority_floor_bcg: 1500
      priority_floor_member: 1600
      priority_levels: 31
    bhm_spiders_clusters_ps1dr2:
      value_bcg: 5.0
      value_member: 1.0
      ero_version: 'em01_c946_201008_poscorr'
      xmatch_method: 'EROMAPPER_PS1_DR2'
      xmatch_version: 'eromapper_2020-10-23'
      opt_cat: 'ps1dr2'
      det_like_min: 8.0
      xmatch_metric_min: 0.25
      r_psf_mag_max_for_cadence1: 16.0
      i_psf_mag_max_for_cadence1: 16.0
      z_psf_mag_max_for_cadence1: 16.0
      r_psf_mag_max_for_cadence2: 19.0
      i_psf_mag_max_for_cadence2: 19.0
      z_psf_mag_max_for_cadence2: 19.0
      r_psf_mag_min: 13.5
      i_psf_mag_min: 13.5
      z_psf_mag_min: 13.5
      r_psf_mag_max: 21.5
      i_psf_mag_max: 21.0
      z_psf_mag_max: 20.5
      cadence1: 'bright_2x1'
      cadence2: 'dark_1x2'
      cadence3: 'dark_1x4'
      spec_join_radius: 1.0
      spec_sn_thresh: 2.00
      spec_z_err_thresh: 0.01
      priority_floor_bcg: 1502
      priority_floor_member: 1660
      priority_levels: 31
    bhm_aqmes_med:
      priority: 1100
      value: 100.0
      fieldlist: masks/candidate_target_fields_bhm_aqmes_med_v0.3.1.fits
      mag_i_min: 16.0
      mag_i_max: 19.1
    bhm_aqmes_med_faint:
      priority: 3100
      value: 1.0
      fieldlist: masks/candidate_target_fields_bhm_aqmes_med_v0.3.1.fits
      mag_i_min: 19.1
      mag_i_max: 21.0
    bhm_aqmes_wide2:
      priority: 1210
      value: 100.0
      fieldlist: masks/candidate_target_fields_bhm_aqmes_wide_v0.3.1.fits
      mag_i_min: 16.0
      mag_i_max: 19.1
    bhm_aqmes_wide2_faint:
      priority: 3210
      value: 1.0
      fieldlist: masks/candidate_target_fields_bhm_aqmes_wide_v0.3.1.fits
      mag_i_min: 19.1
      mag_i_max: 21.0
    bhm_aqmes_bonus_core:
      priority: 3300
      value: 0.2
      fieldlist: None
      mag_i_min: 16.0
      mag_i_max: 19.1
    bhm_aqmes_bonus_faint:
      priority: 3302
      value: 0.1
      fieldlist: None
      mag_i_min: 19.1
      mag_i_max: 21.0
    bhm_aqmes_bonus_bright:
      priority: 4040
      value: 0.1
      fieldlist: None
      mag_i_min: 14.0
      mag_i_max: 18.0
    bhm_rm_base:
      fieldlist:
        - { name: SDSS-RM,  racen: 213.7042, deccen: 53.08333,  radius: 1.49 }
        - { name: COSMOS,   racen: 150.0,    deccen: 2.2,       radius: 1.49 }
        - { name: XMM-LSS,  racen: 35.70833, deccen: -5.05000,  radius: 1.49 }
        - { name: S-CVZ,    racen: 90.0,     deccen: -66.56056, radius: 1.00 }
        - { name: CDFS,     racen: 52.65,    deccen: -28.1,     radius: 1.00 }
        - { name: ELIAS-S1, racen: 9.450,    deccen: -44.00,    radius: 1.00 }
    bhm_rm_core:
      priority: 1002
      value: 1000.0
      mag_i_min: 17.0
      mag_i_max: 21.5
      mag_g_min_cvz_s: 16.0
      mag_g_max_cvz_s: 21.7
      pmsig_max: 3.0
      plxsig_max: 3.0
    bhm_rm_known_spec:
      priority: 1001
      value: 1000.0
      mag_i_min: 15.0
      mag_i_max: 21.7
      mag_i_max_sdss_rm: 21.7
      mag_i_max_cosmos: 21.5
      mag_i_max_xmm_lss: 21.5
      mag_g_min_cvz_s: 16.0
      mag_g_max_cvz_s: 21.7
      specz_min: 0.005
      specz_max: 7.0
    bhm_rm_var:
      priority: 1003
      value: 1000.0
      mag_i_min: 17.0
      mag_i_max: 20.5
      mag_g_min_cvz_s: 16.0
      mag_g_max_cvz_s: 21.7
      des_var_sn_min: 3.0
      des_var_rms_min: 0.05
      ps1_var_sn_min: 3.0
      ps1_var_rms_min: 0.05
      pmsig_max: 3.0
      plxsig_max: 3.0
    bhm_rm_ancillary:
      priority: 1004
      value: 1000.0
      photo_bitmask: 3
      mag_i_min: 15.0
      mag_i_max: 21.5
      mag_g_min_cvz_s: 16.0
      mag_g_max_cvz_s: 21.7
      pmsig_max: 3.0
      plxsig_max: 3.0
    bhm_csc_boss_dark:
      mag_i_min: 16.0
      mag_i_max: 22.0
      priority_floor: 1920
      dpriority_has_spec: 1
      value: 1.0
      spec_join_radius: 1.0
      spec_sn_thresh: 1.60
      spec_z_err_thresh: 0.002
    bhm_csc_boss_bright:
      mag_i_min: 13.0
      mag_i_max: 18.0
      priority_floor: 2920
      dpriority_has_spec: 1
      value: 1.0
      spec_join_radius: 1.0
      spec_sn_thresh: 1.60
      spec_z_err_thresh: 0.002
    bhm_csc_apogee:
      mag_h_min: 7.0
      mag_h_max: 15.0
      priority_floor: 2930
      value: 1.0

'0.5.0-beta.1':
  xmatch_plan: 0.5.0-beta.2
  cartons:
    - ops_std_boss_tic
    - ops_std_boss_lsdr8
    - ops_std_eboss
    - ops_std_boss
    - ops_std_boss_red
    - ops_std_apogee
    - mwm_tess_ob
    - mwm_cb_300pc_apogee
    - mwm_cb_300pc_boss
    - mwm_cb_gaiagalex_apogee
    - mwm_cb_gaiagalex_boss
    - mwm_cb_cvcandidates_apogee
    - mwm_cb_cvcandidates_boss
    - mwm_galactic_core
    - mwm_cb_uvex1
    - mwm_cb_uvex2
    - mwm_cb_uvex3
    - mwm_cb_uvex4
    - mwm_cb_uvex5
    - mwm_snc_100pc_apogee
    - mwm_snc_100pc_boss
    - mwm_snc_250pc_apogee
    - mwm_snc_250pc_boss
    - mwm_halo_bb_apogee
    - mwm_halo_bb_boss
    - mwm_halo_sm_apogee
    - mwm_halo_sm_boss
    - mwm_yso_disk_apogee
    - mwm_yso_disk_boss
    - mwm_yso_embedded_apogee
    - mwm_yso_nebula_apogee
    - mwm_yso_variable_apogee
    - mwm_yso_variable_boss
    - mwm_yso_ob_apogee
    - mwm_yso_ob_boss
    - mwm_yso_cmz_apogee
    - mwm_yso_cluster_apogee
    - mwm_yso_cluster_boss
    - mwm_yso_pms_apogee
    - mwm_yso_pms_boss
    - mwm_rv_long_fps
    - mwm_rv_short_rm
    - mwm_rv_short_bplates
    - mwm_rv_short_fps
    - mwm_rv_long_rm
    - mwm_rv_long_bplates
    - mwm_legacy_ir2opt
    - mwm_ob_core
    - mwm_ob_cepheids
    - mwm_dust_core
    - mwm_tessrgb_core
    - mwm_wd_core
    - mwm_tess_planet
    - bhm_gua_dark
    - bhm_gua_bright
    - bhm_spiders_agn_lsdr8
    - bhm_spiders_agn_efeds_stragglers
    - bhm_spiders_agn_gaiadr2
    - bhm_spiders_agn_sep
    - bhm_spiders_agn_ps1dr2
    - bhm_spiders_agn_skymapperdr2
    - bhm_spiders_agn_supercosmos
    - bhm_spiders_clusters_lsdr8
    - bhm_spiders_clusters_efeds_stragglers
    - bhm_spiders_clusters_ps1dr2
    - bhm_aqmes_med
    - bhm_aqmes_med_faint
    - bhm_aqmes_wide2
    - bhm_aqmes_wide2_faint
    - bhm_aqmes_bonus_core
    - bhm_aqmes_bonus_faint
    - bhm_aqmes_bonus_bright
    - bhm_rm_core
    - bhm_rm_known_spec
    - bhm_rm_var
    - bhm_rm_ancillary
    - bhm_csc_boss_dark
    - bhm_csc_boss_bright
    - bhm_csc_apogee
    # - ops_apogee_sky
    # - ops_boss_sky
  schema: sandbox
  magnitudes:
    g: [catalog_to_sdss_dr13_photoobj_primary, sdss_dr13_photoobj.psfmag_g]
    r: [catalog_to_sdss_dr13_photoobj_primary, sdss_dr13_photoobj.psfmag_r]
    i: [catalog_to_sdss_dr13_photoobj_primary, sdss_dr13_photoobj.psfmag_i]
    z: [catalog_to_sdss_dr13_photoobj_primary, sdss_dr13_photoobj.psfmag_z]
    h: [catalog_to_tic_v8, tic_v8, twomass_psc.h_m]
    j: [catalog_to_tic_v8, tic_v8, twomass_psc.j_m]
    k: [catalog_to_tic_v8, tic_v8, twomass_psc.k_m]
    bp: [catalog_to_tic_v8, tic_v8, gaia_dr2_source.phot_bp_mean_mag]
    rp: [catalog_to_tic_v8, tic_v8, gaia_dr2_source.phot_rp_mean_mag]
    gaia_g: [catalog_to_tic_v8, tic_v8, gaia_dr2_source.phot_g_mean_mag]
    optical_prov: 'psfmag'
  parameters:
    mwm_wd_core:
      gaia_mag: 20
      pwd: 0.5
    mwm_galactic_core:
      h_max: 11
      g_h: 3.5
    mwm_tess_planet:
      h_min: 7
      h_max: 12
    bhm_gua_dark:
      mag_g_min: 16.5
      mag_g_max: 21.2
      mag_rp_min: 16.5
      mag_rp_max: 21.0
      prob_rf_min: 0.80
      spec_join_radius: 1.0
      spec_sn_thresh: 2.0
      spec_z_err_thresh: 0.01
      priority: 3400
      value: 0.5
      cadence: 'dark_1x4'
    bhm_gua_bright:
      mag_g_min: 13.0
      mag_g_max: 18.5
      mag_rp_min: 13.5
      mag_rp_max: 18.5
      prob_rf_min: 0.80
      spec_join_radius: 1.0
      spec_sn_thresh: 2.0
      spec_z_err_thresh: 0.01
      priority: 4040
      value: 0.5
      cadence: 'bright_2x1'
    bhm_spiders_agn_lsdr8:
      value: 1.0
      ero_version: 'em01_c946_201008_poscorr'
      xmatch_method: 'XPS/NWAY'
      xmatch_version: 'JWMS_v_40'
      opt_cat: 'lsdr8'
      fibertotmag_r_min: 13.5
      fibertotmag_r_max: 22.5
      fibertotmag_z_min: 13.5
      fibertotmag_z_max: 21.0
      fibertotmag_r_for_cadence1: 16.5
      fibertotmag_r_for_cadence2: 18.5
      gaia_g_max_for_cadence1: 16.0
      gaia_rp_max_for_cadence1: 16.0
      gaia_g_mag_limit: 13.5
      gaia_rp_mag_limit: 13.5
      cadence1: 'bright_2x1'
      cadence2: 'dark_1x2'
      cadence3: 'dark_1x4'
      det_like_min: 6.0
      det_like_for_priority: 8.0
      p_any_min: 0.1
      spec_join_radius: 1.0
      spec_sn_thresh: 1.60
      spec_z_err_thresh: 0.002
      priority_floor: 1520
      dpriority_match_flags: 1
      dpriority_det_like: 2
      dpriority_has_spec: 200
    bhm_spiders_agn_efeds_stragglers:
      value: 1.0
      ero_version1: 'eFEDS_c001_V18C_V3_main'
      ero_version2: 'eFEDS_c001_V18C_V3_ext'
      xmatch_method1: 'XPS/NWAY'
      xmatch_version1: 'Merged_03DEC2020'
      xmatch_method2: 'XPS/NWAY'
      xmatch_version2: 'Merged_03DEC2020'
      opt_cat: 'lsdr8'
      fibertotmag_r_min: 13.5
      fibertotmag_r_max: 22.5
      fibertotmag_z_min: 13.5
      fibertotmag_z_max: 21.0
      fibertotmag_r_for_cadence1: 16.5
      fibertotmag_r_for_cadence2: 18.5
      gaia_g_max_for_cadence1: 16.0
      gaia_rp_max_for_cadence1: 16.0
      gaia_g_mag_limit: 13.5
      gaia_rp_mag_limit: 13.5
      cadence1: 'bright_2x1'
      cadence2: 'dark_1x2'
      cadence3: 'dark_1x4'
      det_like_min: 6.0
      det_like_for_priority: 8.0
      p_any_min: 0.1
      spec_join_radius: 1.0
      spec_sn_thresh: 1.60
      spec_z_err_thresh: 0.002
      priority_floor: 1510
      dpriority_match_flags: 1
      dpriority_det_like: 2
      dpriority_ero_version: 4
      dpriority_has_spec: 200
    bhm_spiders_agn_gaiadr2:
      value: 1.0
      ero_version: 'em01_c946_201008_poscorr'
      xmatch_method: 'XPS/NWAY'
      xmatch_version: 'JWMS_CW2_v_03_TDopt'
      opt_cat: 'gaiadr2'
      gaia_g_max_for_cadence1: 16.0
      gaia_rp_max_for_cadence1: 16.0
      gaia_g_max_for_cadence2: 19.0
      gaia_rp_max_for_cadence2: 19.0
      gaia_g_mag_limit: 13.5
      gaia_rp_mag_limit: 13.5
      cadence1: 'bright_2x1'
      cadence2: 'dark_1x2'
      cadence3: 'dark_1x4'
      det_like_min: 6.0
      det_like_for_priority: 8.0
      p_any_min: 0.1
      spec_join_radius: 1.0
      spec_sn_thresh: 1.60
      spec_z_err_thresh: 0.002
      priority_floor: 1540
      dpriority_match_flags: 1
      dpriority_det_like: 2
      dpriority_has_spec: 200
    bhm_spiders_agn_sep:
      value: 1.0
      ero_version: 'em01_SEP_c946'
      xmatch_method: 'XPS/NWAY'
      xmatch_version1: 'SEP_CW2_07DEC2020_TDopt'
      xmatch_version2: 'SEP_CW2_NOV2020_MSopt'
      opt_cat: 'gaiadr2'
      gaia_g_max_for_cadence1: 16.0
      gaia_rp_max_for_cadence1: 16.0
      gaia_g_max_for_cadence2: 19.0
      gaia_rp_max_for_cadence2: 19.0
      gaia_g_mag_limit: 13.5
      gaia_rp_mag_limit: 13.5
      cadence1: 'bright_2x1'
      cadence2: 'dark_1x2'
      cadence3: 'dark_1x4'
      det_like_min: 6.0
      det_like_for_priority: 8.0
      p_any_min: 0.1
      priority_floor: 1510
      dpriority_match_flags: 1
      dpriority_det_like: 2
      dpriority_match_method: 4
    bhm_spiders_agn_ps1dr2:
      value: 1.0
      ero_version: 'em01_c946_201008_poscorr'
      xmatch_method: 'XPS/NWAY'
      xmatch_version: 'JWMS_CW2_v_03_TDopt'
      opt_cat: 'ps1dr2'
      g_psf_mag_max_for_cadence1: 16.0
      r_psf_mag_max_for_cadence1: 16.0
      i_psf_mag_max_for_cadence1: 16.0
      g_psf_mag_max_for_cadence2: 19.0
      r_psf_mag_max_for_cadence2: 19.0
      i_psf_mag_max_for_cadence2: 19.0
      g_psf_mag_min: 13.5
      r_psf_mag_min: 13.5
      i_psf_mag_min: 13.5
      z_psf_mag_min: 13.5
      g_psf_mag_max: 22.5
      r_psf_mag_max: 22.0
      i_psf_mag_max: 21.5
      z_psf_mag_max: 20.5
      gaia_g_mag_limit: 13.5
      gaia_rp_mag_limit: 13.5
      tic_t_mag_limit: 13.0
      cadence1: 'bright_2x1'
      cadence2: 'dark_1x2'
      cadence3: 'dark_1x4'
      det_like_min: 6.0
      det_like_for_priority: 8.0
      p_any_min: 0.1
      spec_join_radius: 1.0
      spec_sn_thresh: 1.60
      spec_z_err_thresh: 0.002
      priority_floor: 1530
      dpriority_match_flags: 1
      dpriority_det_like: 2
      dpriority_has_spec: 200
    bhm_spiders_agn_skymapperdr2:
      value: 1.0
      ero_version: 'em01_c946_201008_poscorr'
      xmatch_method: 'XPS/NWAY'
      xmatch_version: 'JWMS_CW2_v_03_TDopt'
      opt_cat: 'skymapperdr2'
      g_psf_mag_max_for_cadence1: 16.0
      r_psf_mag_max_for_cadence1: 16.0
      i_psf_mag_max_for_cadence1: 16.0
      g_psf_mag_max_for_cadence2: 19.0
      r_psf_mag_max_for_cadence2: 19.0
      i_psf_mag_max_for_cadence2: 19.0
      g_psf_mag_min: 13.5
      r_psf_mag_min: 13.5
      i_psf_mag_min: 13.5
      z_psf_mag_min: 13.5
      g_psf_mag_max: 22.5
      r_psf_mag_max: 22.0
      i_psf_mag_max: 21.5
      z_psf_mag_max: 20.5
      gaia_g_mag_limit: 13.5
      gaia_rp_mag_limit: 13.5
      tic_t_mag_limit: 13.0
      cadence1: 'bright_2x1'
      cadence2: 'dark_1x2'
      cadence3: 'dark_1x4'
      det_like_min: 6.0
      det_like_for_priority: 8.0
      p_any_min: 0.1
      spec_join_radius: 1.0
      spec_sn_thresh: 1.60
      spec_z_err_thresh: 0.002
      priority_floor: 1550
      dpriority_match_flags: 1
      dpriority_det_like: 2
      dpriority_has_spec: 200
    bhm_spiders_agn_supercosmos:
      value: 1.0
      ero_version: 'em01_c946_201008_poscorr'
      xmatch_method: 'XPS/NWAY'
      xmatch_version: 'JWMS_v_03'
      opt_cat: 'catwise2020'
      b_psf_mag_max_for_cadence1: 16.0
      r_psf_mag_max_for_cadence1: 16.0
      i_psf_mag_max_for_cadence1: 16.0
      b_psf_mag_max_for_cadence2: 19.0
      r_psf_mag_max_for_cadence2: 19.0
      i_psf_mag_max_for_cadence2: 19.0
      b_psf_mag_min: 13.5
      r_psf_mag_min: 13.5
      i_psf_mag_min: 13.5
      b_psf_mag_max: 22.5
      r_psf_mag_max: 22.0
      i_psf_mag_max: 21.5
      gaia_g_mag_limit: 13.5
      gaia_rp_mag_limit: 13.5
      tic_t_mag_limit: 13.0
      cadence1: 'bright_2x1'
      cadence2: 'dark_1x2'
      cadence3: 'dark_1x4'
      det_like_min: 6.0
      det_like_for_priority: 8.0
      p_any_min: 0.1
      spec_join_radius: 1.0
      spec_sn_thresh: 1.60
      spec_z_err_thresh: 0.002
      priority_floor: 1560
      dpriority_match_flags: 1
      dpriority_det_like: 2
      dpriority_has_spec: 200
    bhm_spiders_clusters_lsdr8:
      value_bcg: 5.0
      value_member: 1.0
      ero_version: 'em01_c946_201008_poscorr'
      xmatch_method: 'EROMAPPER_LS_DR8'
      xmatch_version: 'grzw1_v0.3_2020-12-04'
      opt_cat: 'lsdr8'
      det_like_min: 8.0
      xmatch_metric_min: 0.25
      fibertotmag_r_min: 13.5
      fibertotmag_r_max: 21.0
      fibertotmag_z_min: 13.5
      fibertotmag_z_max: 20.0
      fibertotmag_r_for_cadence1: 16.5
      fibertotmag_z_for_cadence1: 16.5
      fibertotmag_r_for_cadence2: 18.5
      gaia_g_max_for_cadence1: 16.0
      gaia_rp_max_for_cadence1: 16.0
      gaia_g_mag_limit: 13.5
      gaia_rp_mag_limit: 13.5
      cadence1: 'bright_2x1'
      cadence2: 'dark_1x2'
      cadence3: 'dark_1x4'
      spec_join_radius: 1.0
      spec_sn_thresh: 2.00
      spec_z_err_thresh: 0.01
      priority_floor_bcg: 1501
      priority_floor_member: 1630
      priority_levels: 31
    bhm_spiders_clusters_efeds_stragglers:
      value_bcg: 5.0
      value_member: 1.0
      ero_version: 'eFEDS_c001_V18C_legacy_d'
      xmatch_method: 'EROMAPPER_LS_DR8'
      xmatch_version: 'grzw1_v0.3_2020-12-04'
      opt_cat: 'lsdr8'
      det_like_min: 8.0
      xmatch_metric_min: 0.25
      fibertotmag_r_min: 13.5
      fibertotmag_r_max: 21.0
      fibertotmag_z_min: 13.5
      fibertotmag_z_max: 20.0
      fibertotmag_r_for_cadence1: 16.5
      fibertotmag_z_for_cadence1: 16.5
      fibertotmag_r_for_cadence2: 18.5
      gaia_g_max_for_cadence1: 16.0
      gaia_rp_max_for_cadence1: 16.0
      gaia_g_mag_limit: 13.5
      gaia_rp_mag_limit: 13.5
      cadence1: 'bright_2x1'
      cadence2: 'dark_1x2'
      cadence3: 'dark_1x4'
      spec_join_radius: 1.0
      spec_sn_thresh: 2.00
      spec_z_err_thresh: 0.01
      priority_floor_bcg: 1500
      priority_floor_member: 1600
      priority_levels: 31
    bhm_spiders_clusters_ps1dr2:
      value_bcg: 5.0
      value_member: 1.0
      ero_version: 'em01_c946_201008_poscorr'
      xmatch_method: 'EROMAPPER_PS1_DR2'
      xmatch_version: 'eromapper_2020-10-23'
      opt_cat: 'ps1dr2'
      det_like_min: 8.0
      xmatch_metric_min: 0.25
      r_psf_mag_max_for_cadence1: 16.0
      i_psf_mag_max_for_cadence1: 16.0
      z_psf_mag_max_for_cadence1: 16.0
      r_psf_mag_max_for_cadence2: 19.0
      i_psf_mag_max_for_cadence2: 19.0
      z_psf_mag_max_for_cadence2: 19.0
      r_psf_mag_min: 13.5
      i_psf_mag_min: 13.5
      z_psf_mag_min: 13.5
      r_psf_mag_max: 21.5
      i_psf_mag_max: 21.0
      z_psf_mag_max: 20.5
      cadence1: 'bright_2x1'
      cadence2: 'dark_1x2'
      cadence3: 'dark_1x4'
      spec_join_radius: 1.0
      spec_sn_thresh: 2.00
      spec_z_err_thresh: 0.01
      priority_floor_bcg: 1502
      priority_floor_member: 1660
      priority_levels: 31
    bhm_aqmes_med:
      priority: 1100
      value: 100.0
      fieldlist: masks/candidate_target_fields_bhm_aqmes_med_v0.3.1.fits
      mag_i_min: 16.0
      mag_i_max: 19.1
    bhm_aqmes_med_faint:
      priority: 3100
      value: 1.0
      fieldlist: masks/candidate_target_fields_bhm_aqmes_med_v0.3.1.fits
      mag_i_min: 19.1
      mag_i_max: 21.0
    bhm_aqmes_wide2:
      priority: 1210
      value: 100.0
      fieldlist: masks/candidate_target_fields_bhm_aqmes_wide_v0.3.1.fits
      mag_i_min: 16.0
      mag_i_max: 19.1
    bhm_aqmes_wide2_faint:
      priority: 3210
      value: 1.0
      fieldlist: masks/candidate_target_fields_bhm_aqmes_wide_v0.3.1.fits
      mag_i_min: 19.1
      mag_i_max: 21.0
    bhm_aqmes_bonus_core:
      priority: 3300
      value: 0.2
      fieldlist: None
      mag_i_min: 16.0
      mag_i_max: 19.1
    bhm_aqmes_bonus_faint:
      priority: 3301
      value: 0.1
      fieldlist: None
      mag_i_min: 19.1
      mag_i_max: 21.0
    bhm_aqmes_bonus_bright:
      priority: 4040
      value: 0.1
      fieldlist: None
      mag_i_min: 14.0
      mag_i_max: 18.0
    bhm_rm_base:
      fieldlist:
        - { name: SDSS-RM, racen: 213.7042, deccen: 53.08333, radius: 1.49 }
        - { name: COSMOS, racen: 150.0, deccen: 2.2, radius: 1.49 }
        - { name: XMM-LSS, racen: 35.70833, deccen: -5.05000, radius: 1.49 }
        - { name: S-CVZ, racen: 90.0, deccen: -66.56056, radius: 1.00 }
        - { name: CDFS, racen: 52.65, deccen: -28.1, radius: 1.00 }
        - { name: ELIAS-S1, racen: 9.450, deccen: -44.00, radius: 1.00 }
    bhm_rm_core:
      priority: 1002
      value: 1000.0
      mag_i_min: 17.0
      mag_i_max: 21.5
      mag_g_min_cvz_s: 16.0
      mag_g_max_cvz_s: 21.7
      pmsig_max: 3.0
      plxsig_max: 3.0
    bhm_rm_known_spec:
      priority: 1001
      value: 1000.0
      mag_i_min: 15.0
      mag_i_max: 21.7
      mag_i_max_sdss_rm: 21.7
      mag_i_max_cosmos: 21.5
      mag_i_max_xmm_lss: 21.5
      mag_g_min_cvz_s: 16.0
      mag_g_max_cvz_s: 21.7
      specz_min: 0.005
      specz_max: 7.0
    bhm_rm_var:
      priority: 1003
      value: 1000.0
      mag_i_min: 17.0
      mag_i_max: 20.5
      mag_g_min_cvz_s: 16.0
      mag_g_max_cvz_s: 21.7
      des_var_sn_min: 3.0
      des_var_rms_min: 0.05
      ps1_var_sn_min: 3.0
      ps1_var_rms_min: 0.05
      pmsig_max: 3.0
      plxsig_max: 3.0
    bhm_rm_ancillary:
      priority: 1004
      value: 1000.0
      photo_bitmask: 3
      mag_i_min: 15.0
      mag_i_max: 21.5
      mag_g_min_cvz_s: 16.0
      mag_g_max_cvz_s: 21.7
      pmsig_max: 3.0
      plxsig_max: 3.0
    bhm_csc_boss_dark:
      mag_i_min: 16.0
      mag_i_max: 22.0
      priority_floor: 3000
      dpriority_has_spec: 10
      value: 1.0
      spec_join_radius: 1.0
      spec_sn_thresh: 1.60
      spec_z_err_thresh: 0.002
    bhm_csc_boss_bright:
      mag_i_min: 13.0
      mag_i_max: 18.0
      priority_floor: 4000
      dpriority_has_spec: 10
      value: 1.0
      spec_join_radius: 1.0
      spec_sn_thresh: 1.60
      spec_z_err_thresh: 0.002
    bhm_csc_apogee:
      mag_h_min: 10.0
      mag_h_max: 15.0
      priority_floor: 4000
      value: 1.0
    ops_std_boss_lsdr8:
      mag_ls_r_min: 15.95
      mag_ls_r_max: 18.05
      mag_gaia_g_min: 15.5
      parallax_min_at_g16: 0.2
      parallax_min_slope: -0.22
      parallax_max: 0.7
      gaia_bp_rp_min: 0.619
      gaia_bp_rp_max: 0.863
      ls_g_r_min: 0.254
      ls_g_r_max: 0.448
      ls_r_z_min: 0.024
      ls_r_z_max: 0.190
      gaia_g_ls_r_min: 0.0
      gaia_g_ls_r_max: 0.1
  database_options:
    work_mem: '5GB'

'1.0.0-test':
  xmatch_plan: 1.0.0
  cartons:
    - mwm_cb_xmmom
    - mwm_cb_swiftuvot
  schema: sandbox
  magnitudes:
    h: [catalog_to_twomass_psc, twomass_psc, twomass_psc.h_m]
    j: [catalog_to_twomass_psc, twomass_psc, twomass_psc.j_m]
    k: [catalog_to_twomass_psc, twomass_psc, twomass_psc.k_m]
    bp: [catalog_to_gaia_dr3_source, gaia_dr3_source, gaia_dr3_source.phot_bp_mean_mag]
    rp: [catalog_to_gaia_dr3_source, gaia_dr3_source, gaia_dr3_source.phot_rp_mean_mag]
    gaia_g: [catalog_to_gaia_dr3_source, gaia_dr3_source, gaia_dr3_source.phot_g_mean_mag]
  database_options:
    work_mem: '10GB'

'0.5.0-test':
  xmatch_plan: 0.5.0
  cartons:
    # - ops_std_boss_tic
    # - ops_std_boss_lsdr8
  open_fiber_path: /uufs/chpc.utah.edu/common/home/sdss50/sdsswork/target/open_fiber/0.5.0/draft2/
  schema: sandbox
  parameters:
    ops_std_boss_lsdr8:
      mag_ls_r_min: 15.95
      mag_ls_r_max: 18.05
      mag_gaia_g_min: 15.5
      parallax_min_at_g16: 0.2
      parallax_min_slope: -0.22
      parallax_max: 0.7
      dered_dist_max: 0.07
      g_r_dered_nominal: 0.30
      r_z_dered_nominal: 0.06
      bp_rp_dered_nominal: 0.66
      bp_g_dered_nominal: 0.22
  magnitudes:
    h: [catalog_to_tic_v8, tic_v8, twomass_psc.h_m]
    j: [catalog_to_tic_v8, tic_v8, twomass_psc.j_m]
    k: [catalog_to_tic_v8, tic_v8, twomass_psc.k_m]
    bp: [catalog_to_tic_v8, tic_v8, gaia_dr2_source.phot_bp_mean_mag]
    rp: [catalog_to_tic_v8, tic_v8, gaia_dr2_source.phot_rp_mean_mag]
    gaia_g: [catalog_to_tic_v8, tic_v8, gaia_dr2_source.phot_g_mean_mag]
  database_options:
    work_mem: '5GB'<|MERGE_RESOLUTION|>--- conflicted
+++ resolved
@@ -1,5 +1,5 @@
-<<<<<<< HEAD
-'1.3.1':
+
+'1.2.4':
   xmatch_plan: 1.0.0
   cartons:
     - bhm_aqmes_wide1
@@ -15,11 +15,6 @@
     - bhm_colr_galaxies_lsdr10_d3
     - mwm_erosita_compact_boss_d3
     - mwm_erosita_compact_boss_shallow
-=======
-'1.2.3':
-  xmatch_plan: 1.0.0
-  cartons:
-    - openfibertargets_mwm_more_ob_boss
   open_fiber_path: /uufs/chpc.utah.edu/common/home/sdss50/sdsswork/target/open_fiber/postv1/draft2/
   schema: sandbox
   magnitudes:
@@ -30,30 +25,9 @@
     rp: [catalog_to_gaia_dr3_source, gaia_dr3_source, gaia_dr3_source.phot_rp_mean_mag]
     gaia_g: [catalog_to_gaia_dr3_source, gaia_dr3_source, gaia_dr3_source.phot_g_mean_mag]
   database_options:
-    work_mem: '100MB'
+    work_mem: '200MB'
     enable_bitmapscan: false
     enable_seqscan: false
-
-'1.2.2':
-  xmatch_plan: 1.0.0
-  cartons:
-    - openfibertargets_mwm_hypervelocity_stars_boss
-    - openfibertargets_mwm_snc_further_ext_apogee_bright
-    - openfibertargets_mwm_snc_further_ext_apogee_dark
-    - openfibertargets_mwm_snc_further_ext_boss
->>>>>>> fee7141f
-  open_fiber_path: /uufs/chpc.utah.edu/common/home/sdss50/sdsswork/target/open_fiber/postv1/draft2/
-  schema: sandbox
-  magnitudes:
-    h: [catalog_to_twomass_psc, twomass_psc, twomass_psc.h_m]
-    j: [catalog_to_twomass_psc, twomass_psc, twomass_psc.j_m]
-    k: [catalog_to_twomass_psc, twomass_psc, twomass_psc.k_m]
-    bp: [catalog_to_gaia_dr3_source, gaia_dr3_source, gaia_dr3_source.phot_bp_mean_mag]
-    rp: [catalog_to_gaia_dr3_source, gaia_dr3_source, gaia_dr3_source.phot_rp_mean_mag]
-    gaia_g: [catalog_to_gaia_dr3_source, gaia_dr3_source, gaia_dr3_source.phot_g_mean_mag]
-  database_options:
-    work_mem: '5GB'
-<<<<<<< HEAD
   parameters:
     bhm_aqmes_wide1:
       priority: 1211
@@ -353,8 +327,43 @@
       shape_r_min: 1.0
       min_gal_lat: 18.0
       max_ebv: 0.2
-=======
->>>>>>> fee7141f
+
+'1.2.3':
+  xmatch_plan: 1.0.0
+  cartons:
+    - openfibertargets_mwm_more_ob_boss
+  open_fiber_path: /uufs/chpc.utah.edu/common/home/sdss50/sdsswork/target/open_fiber/postv1/draft2/
+  schema: sandbox
+  magnitudes:
+    h: [catalog_to_twomass_psc, twomass_psc, twomass_psc.h_m]
+    j: [catalog_to_twomass_psc, twomass_psc, twomass_psc.j_m]
+    k: [catalog_to_twomass_psc, twomass_psc, twomass_psc.k_m]
+    bp: [catalog_to_gaia_dr3_source, gaia_dr3_source, gaia_dr3_source.phot_bp_mean_mag]
+    rp: [catalog_to_gaia_dr3_source, gaia_dr3_source, gaia_dr3_source.phot_rp_mean_mag]
+    gaia_g: [catalog_to_gaia_dr3_source, gaia_dr3_source, gaia_dr3_source.phot_g_mean_mag]
+  database_options:
+    work_mem: '100MB'
+    enable_bitmapscan: false
+    enable_seqscan: false
+
+'1.2.2':
+  xmatch_plan: 1.0.0
+  cartons:
+    - openfibertargets_mwm_hypervelocity_stars_boss
+    - openfibertargets_mwm_snc_further_ext_apogee_bright
+    - openfibertargets_mwm_snc_further_ext_apogee_dark
+    - openfibertargets_mwm_snc_further_ext_boss
+  open_fiber_path: /uufs/chpc.utah.edu/common/home/sdss50/sdsswork/target/open_fiber/postv1/draft2/
+  schema: sandbox
+  magnitudes:
+    h: [catalog_to_twomass_psc, twomass_psc, twomass_psc.h_m]
+    j: [catalog_to_twomass_psc, twomass_psc, twomass_psc.j_m]
+    k: [catalog_to_twomass_psc, twomass_psc, twomass_psc.k_m]
+    bp: [catalog_to_gaia_dr3_source, gaia_dr3_source, gaia_dr3_source.phot_bp_mean_mag]
+    rp: [catalog_to_gaia_dr3_source, gaia_dr3_source, gaia_dr3_source.phot_rp_mean_mag]
+    gaia_g: [catalog_to_gaia_dr3_source, gaia_dr3_source, gaia_dr3_source.phot_g_mean_mag]
+  database_options:
+    work_mem: '5GB'
 
 '1.2.1':
   xmatch_plan: 1.0.0
