--- conflicted
+++ resolved
@@ -146,7 +146,6 @@
     - mwm_tessrgb_core
     - mwm_wd_core
     - mwm_tess_planet
-<<<<<<< HEAD
     - bhm_gua_dark
     - bhm_gua_bright
     - bhm_spiders_agn_lsdr8
@@ -176,8 +175,6 @@
     - bhm_csc_apogee
     # - ops_apogee_sky
     # - ops_boss_sky
-=======
->>>>>>> f8e371f0
   schema: sandbox
   magnitudes:
     g: [catalog_to_sdss_dr13_photoobj_primary, sdss_dr13_photoobj.psfmag_g]
