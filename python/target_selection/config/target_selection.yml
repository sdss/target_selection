--- conflicted
+++ resolved
@@ -1,811 +1,3 @@
-<<<<<<< HEAD
-'0.5.0-bhm.1':
-    xmatch_plan: 0.5.0
-    cartons:
-        - bhm_gua_dark
-        - bhm_gua_bright
-        - bhm_spiders_agn_lsdr8
-        - bhm_spiders_agn_efeds_stragglers
-        - bhm_spiders_agn_gaiadr2
-        - bhm_spiders_agn_sep
-        - bhm_spiders_agn_ps1dr2
-        - bhm_spiders_agn_skymapperdr2
-        - bhm_spiders_agn_supercosmos
-        - bhm_spiders_clusters_lsdr8
-        - bhm_spiders_clusters_efeds_stragglers
-        - bhm_spiders_clusters_ps1dr2
-        - bhm_aqmes_med
-        - bhm_aqmes_med_faint
-        - bhm_aqmes_wide2
-        - bhm_aqmes_wide2_faint
-        - bhm_aqmes_bonus_core
-        - bhm_aqmes_bonus_faint
-        - bhm_aqmes_bonus_bright
-        - bhm_rm_base
-        - bhm_rm_core
-        - bhm_rm_known_spec
-        - bhm_rm_var
-        - bhm_rm_ancillary
-        - bhm_csc_boss_dark
-        - bhm_csc_boss_bright
-        - bhm_csc_apogee
-    schema: sandbox
-    magnitudes:
-        g: [catalog_to_sdss_dr13_photoobj_primary, sdss_dr13_photoobj.psfmag_g]
-        r: [catalog_to_sdss_dr13_photoobj_primary, sdss_dr13_photoobj.psfmag_r]
-        i: [catalog_to_sdss_dr13_photoobj_primary, sdss_dr13_photoobj.psfmag_i]
-        z: [catalog_to_sdss_dr13_photoobj_primary, sdss_dr13_photoobj.psfmag_z]
-        h: [catalog_to_tic_v8, tic_v8.hmag]
-        bp: [catalog_to_tic_v8, tic_v8.gaiabp]
-        rp: [catalog_to_tic_v8, tic_v8.gaiarp]
-    database_options:
-        work_mem: '5GB'
-    parameters:
-        bhm_gua_dark:
-            mag_g_min: 16.5
-            mag_g_max: 21.2
-            mag_rp_min: 16.5
-            mag_rp_max: 21.0
-            prob_rf_min: 0.80
-            spec_join_radius: 1.0
-            spec_sn_thresh: 2.0
-            spec_z_err_thresh: 0.01
-            priority: 3400
-            value: 0.5
-            cadence: 'dark_1x4'
-        bhm_gua_bright:
-            mag_g_min: 13.0
-            mag_g_max: 18.5
-            mag_rp_min: 13.5
-            mag_rp_max: 18.5
-            prob_rf_min: 0.80
-            spec_join_radius: 1.0
-            spec_sn_thresh: 2.0
-            spec_z_err_thresh: 0.01
-            priority: 4040
-            value: 0.5
-            cadence: 'bright_2x1'
-        bhm_spiders_agn_lsdr8:
-            value: 1.0
-            ero_version: 'em01_c946_201008_poscorr'
-            xmatch_method: 'XPS/NWAY'
-            xmatch_version: 'JWMS_v_40'
-            opt_cat: 'lsdr8'
-            fibertotmag_r_min: 13.5
-            fibertotmag_r_max: 22.5
-            fibertotmag_z_min: 13.5
-            fibertotmag_z_max: 21.0
-            fibertotmag_r_for_cadence1: 16.5
-            fibertotmag_r_for_cadence2: 18.5
-            gaia_g_max_for_cadence1: 16.0
-            gaia_rp_max_for_cadence1: 16.0
-            gaia_g_mag_limit: 13.5
-            gaia_rp_mag_limit: 13.5
-            cadence1: 'bright_2x1'
-            cadence2: 'dark_1x2'
-            cadence3: 'dark_1x4'
-            det_like_min: 6.0
-            det_like_for_priority: 8.0
-            p_any_min: 0.1
-            spec_join_radius: 1.0
-            spec_sn_thresh: 1.60
-            spec_z_err_thresh: 0.002
-            priority_floor: 1520
-            dpriority_match_flags: 1
-            dpriority_det_like: 2
-            dpriority_has_spec: 80
-            dpriority_match_flags: 1
-            dpriority_det_like: 2
-            dpriority_has_spec: 80
-        bhm_spiders_agn_efeds_stragglers:
-            value: 1.0
-            ero_version1: 'eFEDS_c001_V18C_V3_main'
-            ero_version2: 'eFEDS_c001_V18C_V3_ext'
-            xmatch_method1: 'XPS/NWAY'
-            xmatch_version1: 'Merged_03DEC2020'
-            xmatch_method2: 'XPS/NWAY'
-            xmatch_version2: 'Merged_03DEC2020'
-            opt_cat: 'lsdr8'
-            fibertotmag_r_min: 13.5
-            fibertotmag_r_max: 22.5
-            fibertotmag_z_min: 13.5
-            fibertotmag_z_max: 21.0
-            fibertotmag_r_for_cadence1: 16.5
-            fibertotmag_r_for_cadence2: 18.5
-            gaia_g_max_for_cadence1: 16.0
-            gaia_rp_max_for_cadence1: 16.0
-            gaia_g_mag_limit: 13.5
-            gaia_rp_mag_limit: 13.5
-            cadence1: 'bright_2x1'
-            cadence2: 'dark_1x2'
-            cadence3: 'dark_1x4'
-            det_like_min: 6.0
-            det_like_for_priority: 8.0
-            p_any_min: 0.1
-            spec_join_radius: 1.0
-            spec_sn_thresh: 1.60
-            spec_z_err_thresh: 0.002
-            priority_floor: 1510
-            dpriority_match_flags: 1
-            dpriority_det_like: 2
-            dpriority_ero_version: 4
-            dpriority_has_spec: 100
-        bhm_spiders_agn_gaiadr2:
-            value: 1.0
-            ero_version: 'em01_c946_201008_poscorr'
-            xmatch_method: 'XPS/NWAY'
-            xmatch_version: 'JWMS_CW2_v_03_TDopt'
-            opt_cat: 'gaiadr2'
-            gaia_g_max_for_cadence1: 16.0
-            gaia_rp_max_for_cadence1: 16.0
-            gaia_g_max_for_cadence2: 19.0
-            gaia_rp_max_for_cadence2: 19.0
-            gaia_g_mag_limit: 13.5
-            gaia_rp_mag_limit: 13.5
-            cadence1: 'bright_2x1'
-            cadence2: 'dark_1x2'
-            cadence3: 'dark_1x4'
-            det_like_min: 6.0
-            det_like_for_priority: 8.0
-            p_any_min: 0.1
-            spec_join_radius: 1.0
-            spec_sn_thresh: 1.60
-            spec_z_err_thresh: 0.002
-            priority_floor: 1540
-            dpriority_match_flags: 1
-            dpriority_det_like: 2
-            dpriority_has_spec: 80
-        bhm_spiders_agn_sep:
-            value: 1.0
-            ero_version: 'em01_SEP_c946'
-            xmatch_method: 'XPS/NWAY'
-            xmatch_version1: 'SEP_CW2_07DEC2020_TDopt'
-            xmatch_version2: 'SEP_CW2_NOV2020_MSopt'
-            opt_cat: 'gaiadr2'
-            gaia_g_max_for_cadence1: 16.0
-            gaia_rp_max_for_cadence1: 16.0
-            gaia_g_max_for_cadence2: 19.0
-            gaia_rp_max_for_cadence2: 19.0
-            gaia_g_mag_limit: 13.5
-            gaia_rp_mag_limit: 13.5
-            cadence1: 'bright_2x1'
-            cadence2: 'dark_1x2'
-            cadence3: 'dark_1x4'
-            det_like_min: 6.0
-            det_like_for_priority: 8.0
-            p_any_min: 0.1
-            priority_floor: 1510
-            dpriority_match_flags: 1
-            dpriority_det_like: 2
-            dpriority_match_method: 4
-        bhm_spiders_agn_ps1dr2:
-            value: 1.0
-            ero_version: 'em01_c946_201008_poscorr'
-            xmatch_method: 'XPS/NWAY'
-            xmatch_version: 'JWMS_CW2_v_03_TDopt'
-            opt_cat: 'ps1dr2'
-            g_psf_mag_max_for_cadence1: 16.0
-            r_psf_mag_max_for_cadence1: 16.0
-            i_psf_mag_max_for_cadence1: 16.0
-            g_psf_mag_max_for_cadence2: 19.0
-            r_psf_mag_max_for_cadence2: 19.0
-            i_psf_mag_max_for_cadence2: 19.0
-            g_psf_mag_min: 13.5
-            r_psf_mag_min: 13.5
-            i_psf_mag_min: 13.5
-            z_psf_mag_min: 13.5
-            g_psf_mag_max: 22.5
-            r_psf_mag_max: 22.0
-            i_psf_mag_max: 21.5
-            z_psf_mag_max: 20.5
-            gaia_g_mag_limit: 13.5
-            gaia_rp_mag_limit: 13.5
-            tic_t_mag_limit: 13.0
-            cadence1: 'bright_2x1'
-            cadence2: 'dark_1x2'
-            cadence3: 'dark_1x4'
-            det_like_min: 6.0
-            det_like_for_priority: 8.0
-            p_any_min: 0.1
-            spec_join_radius: 1.0
-            spec_sn_thresh: 1.60
-            spec_z_err_thresh: 0.002
-            priority_floor: 1530
-            dpriority_match_flags: 1
-            dpriority_det_like: 2
-            dpriority_has_spec: 80
-        bhm_spiders_agn_skymapperdr2:
-            value: 1.0
-            ero_version: 'em01_c946_201008_poscorr'
-            xmatch_method: 'XPS/NWAY'
-            xmatch_version: 'JWMS_CW2_v_03_TDopt'
-            opt_cat: 'skymapperdr2'
-            g_psf_mag_max_for_cadence1: 16.0
-            r_psf_mag_max_for_cadence1: 16.0
-            i_psf_mag_max_for_cadence1: 16.0
-            g_psf_mag_max_for_cadence2: 19.0
-            r_psf_mag_max_for_cadence2: 19.0
-            i_psf_mag_max_for_cadence2: 19.0
-            g_psf_mag_min: 13.5
-            r_psf_mag_min: 13.5
-            i_psf_mag_min: 13.5
-            z_psf_mag_min: 13.5
-            g_psf_mag_max: 22.5
-            r_psf_mag_max: 22.0
-            i_psf_mag_max: 21.5
-            z_psf_mag_max: 20.5
-            gaia_g_mag_limit: 13.5
-            gaia_rp_mag_limit: 13.5
-            tic_t_mag_limit: 13.0
-            cadence1: 'bright_2x1'
-            cadence2: 'dark_1x2'
-            cadence3: 'dark_1x4'
-            det_like_min: 6.0
-            det_like_for_priority: 8.0
-            p_any_min: 0.1
-            spec_join_radius: 1.0
-            spec_sn_thresh: 1.60
-            spec_z_err_thresh: 0.002
-            priority_floor: 1550
-            dpriority_match_flags: 1
-            dpriority_det_like: 2
-            dpriority_has_spec: 80
-        bhm_spiders_agn_supercosmos:
-            value: 1.0
-            ero_version: 'em01_c946_201008_poscorr'
-            xmatch_method: 'XPS/NWAY'
-            xmatch_version: 'JWMS_v_03'
-            opt_cat: 'catwise2020'
-            b_psf_mag_max_for_cadence1: 16.0
-            r_psf_mag_max_for_cadence1: 16.0
-            i_psf_mag_max_for_cadence1: 16.0
-            b_psf_mag_max_for_cadence2: 19.0
-            r_psf_mag_max_for_cadence2: 19.0
-            i_psf_mag_max_for_cadence2: 19.0
-            b_psf_mag_min: 13.5
-            r_psf_mag_min: 13.5
-            i_psf_mag_min: 13.5
-            b_psf_mag_max: 22.5
-            r_psf_mag_max: 22.0
-            i_psf_mag_max: 21.5
-            gaia_g_mag_limit: 13.5
-            gaia_rp_mag_limit: 13.5
-            tic_t_mag_limit: 13.0
-            cadence1: 'bright_2x1'
-            cadence2: 'dark_1x2'
-            cadence3: 'dark_1x4'
-            det_like_min: 6.0
-            det_like_for_priority: 8.0
-            p_any_min: 0.1
-            spec_join_radius: 1.0
-            spec_sn_thresh: 1.60
-            spec_z_err_thresh: 0.002
-            priority_floor: 1560
-            dpriority_match_flags: 1
-            dpriority_det_like: 2
-            dpriority_has_spec: 80
-        bhm_spiders_clusters_lsdr8:
-            value_bcg: 5.0
-            value_member: 1.0
-            ero_version: 'em01_c946_201008_poscorr'
-            xmatch_method: 'EROMAPPER_LS_DR8'
-            xmatch_version: 'grzw1_v0.3_2020-12-04'
-            opt_cat: 'lsdr8'
-            det_like_min: 8.0
-            xmatch_metric_min: 0.25
-            fibertotmag_r_min: 13.5
-            fibertotmag_r_max: 21.0
-            fibertotmag_z_min: 13.5
-            fibertotmag_z_max: 20.0
-            fibertotmag_r_for_cadence1: 16.5
-            fibertotmag_z_for_cadence1: 16.5
-            fibertotmag_r_for_cadence2: 18.5
-            gaia_g_max_for_cadence1: 16.0
-            gaia_rp_max_for_cadence1: 16.0
-            gaia_g_mag_limit: 13.5
-            gaia_rp_mag_limit: 13.5
-            cadence1: 'bright_2x1'
-            cadence2: 'dark_1x2'
-            cadence3: 'dark_1x4'
-            spec_join_radius: 1.0
-            spec_sn_thresh: 2.00
-            spec_z_err_thresh: 0.01
-            priority_floor_bcg: 1501
-            priority_floor_member: 1580
-            priority_levels: 31
-        bhm_spiders_clusters_efeds_stragglers:
-            value_bcg: 5.0
-            value_member: 1.0
-            ero_version: 'eFEDS_c001_V18C_legacy_d'
-            xmatch_method: 'EROMAPPER_LS_DR8'
-            xmatch_version: 'grzw1_v0.3_2020-12-04'
-            opt_cat: 'lsdr8'
-            det_like_min: 8.0
-            xmatch_metric_min: 0.25
-            fibertotmag_r_min: 13.5
-            fibertotmag_r_max: 21.0
-            fibertotmag_z_min: 13.5
-            fibertotmag_z_max: 20.0
-            fibertotmag_r_for_cadence1: 16.5
-            fibertotmag_z_for_cadence1: 16.5
-            fibertotmag_r_for_cadence2: 18.5
-            gaia_g_max_for_cadence1: 16.0
-            gaia_rp_max_for_cadence1: 16.0
-            gaia_g_mag_limit: 13.5
-            gaia_rp_mag_limit: 13.5
-            cadence1: 'bright_2x1'
-            cadence2: 'dark_1x2'
-            cadence3: 'dark_1x4'
-            spec_join_radius: 1.0
-            spec_sn_thresh: 2.00
-            spec_z_err_thresh: 0.01
-            priority_floor_bcg: 1500
-            priority_floor_member: 1550
-            priority_levels: 31
-        bhm_spiders_clusters_ps1dr2:
-            value_bcg: 5.0
-            value_member: 1.0
-            ero_version: 'em01_c946_201008_poscorr'
-            xmatch_method: 'EROMAPPER_PS1_DR2'
-            xmatch_version: 'eromapper_2020-10-23'
-            opt_cat: 'ps1dr2'
-            det_like_min: 8.0
-            xmatch_metric_min: 0.25
-            r_psf_mag_max_for_cadence1: 16.0
-            i_psf_mag_max_for_cadence1: 16.0
-            z_psf_mag_max_for_cadence1: 16.0
-            r_psf_mag_max_for_cadence2: 19.0
-            i_psf_mag_max_for_cadence2: 19.0
-            z_psf_mag_max_for_cadence2: 19.0
-            r_psf_mag_min: 13.5
-            i_psf_mag_min: 13.5
-            z_psf_mag_min: 13.5
-            r_psf_mag_max: 21.5
-            i_psf_mag_max: 21.0
-            z_psf_mag_max: 20.5
-            cadence1: 'bright_2x1'
-            cadence2: 'dark_1x2'
-            cadence3: 'dark_1x4'
-            spec_join_radius: 1.0
-            spec_sn_thresh: 2.00
-            spec_z_err_thresh: 0.01
-            priority_floor_bcg: 1502
-            priority_floor_member: 1610
-            priority_levels: 31
-        bhm_aqmes_med:
-            priority: 1100
-            value: 100.0
-            fieldlist: masks/candidate_target_fields_bhm_aqmes_med_v0.3.1.fits
-            mag_i_min: 16.0
-            mag_i_max: 19.1
-        bhm_aqmes_med_faint:
-            priority: 3100
-            value: 1.0
-            fieldlist: masks/candidate_target_fields_bhm_aqmes_med_v0.3.1.fits
-            mag_i_min: 19.1
-            mag_i_max: 21.0
-        bhm_aqmes_wide2:
-            priority: 1210
-            value: 100.0
-            fieldlist: masks/candidate_target_fields_bhm_aqmes_wide_v0.3.1.fits
-            mag_i_min: 16.0
-            mag_i_max: 19.1
-        bhm_aqmes_wide2_faint:
-            priority: 3210
-            value: 1.0
-            fieldlist: masks/candidate_target_fields_bhm_aqmes_wide_v0.3.1.fits
-            mag_i_min: 19.1
-            mag_i_max: 21.0
-        bhm_aqmes_bonus_core:
-            priority: 3300
-            value: 0.2
-            fieldlist: None
-            mag_i_min: 16.0
-            mag_i_max: 19.1
-        bhm_aqmes_bonus_faint:
-            priority: 3301
-            value: 0.1
-            fieldlist: None
-            mag_i_min: 19.1
-            mag_i_max: 21.0
-        bhm_aqmes_bonus_bright:
-            priority: 4040
-            value: 0.1
-            fieldlist: None
-            mag_i_min: 14.0
-            mag_i_max: 18.0
-        bhm_rm_base:
-            fieldlist:
-            - {name: SDSS-RM,  racen: 213.7042, deccen: 53.08333,  radius: 1.49}
-            - {name: COSMOS,   racen: 150.0,    deccen: 2.2,       radius: 1.49}
-            - {name: XMM-LSS,  racen: 35.70833, deccen: -5.05000,  radius: 1.49}
-            - {name: S-CVZ,    racen: 90.0,     deccen: -66.56056, radius: 1.00}
-            - {name: CDFS,     racen: 52.65,    deccen: -28.1,     radius: 1.00}
-            - {name: ELIAS-S1, racen: 9.450,    deccen: -44.00,    radius: 1.00}
-        bhm_rm_core:
-            priority: 1002
-            value: 1000.0
-            mag_i_min: 17.0
-            mag_i_max: 21.5
-            mag_g_min_cvz_s: 16.0
-            mag_g_max_cvz_s: 21.7
-            pmsig_max: 3.0
-            plxsig_max: 3.0
-        bhm_rm_known_spec:
-            priority: 1001
-            value: 1000.0
-            mag_i_min: 15.0
-            mag_i_max: 21.7
-            mag_i_max_sdss_rm: 21.7
-            mag_i_max_cosmos: 21.5
-            mag_i_max_xmm_lss: 21.5
-            mag_g_min_cvz_s: 16.0
-            mag_g_max_cvz_s: 21.7
-            specz_min: 0.005
-            specz_max: 7.0
-        bhm_rm_var:
-            priority: 1003
-            value: 1000.0
-            mag_i_min: 17.0
-            mag_i_max: 20.5
-            mag_g_min_cvz_s: 16.0
-            mag_g_max_cvz_s: 21.7
-            des_var_sn_min: 3.0
-            des_var_rms_min: 0.05
-            ps1_var_sn_min: 3.0
-            ps1_var_rms_min: 0.05
-            pmsig_max: 3.0
-            plxsig_max: 3.0
-        bhm_rm_ancillary:
-            priority: 1004
-            value: 1000.0
-            photo_bitmask: 3
-            mag_i_min: 15.0
-            mag_i_max: 21.5
-            mag_g_min_cvz_s: 16.0
-            mag_g_max_cvz_s: 21.7
-            pmsig_max: 3.0
-            plxsig_max: 3.0
-        bhm_csc_boss_dark:
-            mag_i_min: 16.0
-            mag_i_max: 22.0
-            priority_floor: 3000
-            dpriority_has_spec: 10
-            value: 1.0
-            spec_join_radius: 1.0
-            spec_sn_thresh: 1.60
-            spec_z_err_thresh: 0.002
-        bhm_csc_boss_bright:
-            mag_i_min: 13.0
-            mag_i_max: 18.0
-            priority_floor: 4000
-            dpriority_has_spec: 10
-            value: 1.0
-            spec_join_radius: 1.0
-            spec_sn_thresh: 1.60
-            spec_z_err_thresh: 0.002
-        bhm_csc_apogee:
-            mag_h_min: 10.0
-            mag_h_max: 15.0
-            priority_floor: 4000
-            value: 1.0
-
-'0.1.3':
-    xmatch_plan: 0.1.0
-    cartons:
-        - ops_std_boss_tic
-    schema: sandbox
-    magnitudes:
-        g: [catalog_to_sdss_dr13_photoobj_primary, sdss_dr13_photoobj.psfmag_g]
-        r: [catalog_to_sdss_dr13_photoobj_primary, sdss_dr13_photoobj.psfmag_r]
-        i: [catalog_to_sdss_dr13_photoobj_primary, sdss_dr13_photoobj.psfmag_i]
-        z: [catalog_to_sdss_dr13_photoobj_primary, sdss_dr13_photoobj.psfmag_z]
-        h: [catalog_to_tic_v8, tic_v8.hmag]
-        bp: [catalog_to_tic_v8, tic_v8.gaiabp]
-        rp: [catalog_to_tic_v8, tic_v8.gaiarp]
-    database_options:
-        work_mem: '5GB'
-
-'0.1.2':
-    xmatch_plan: 0.1.0
-    cartons:
-        - ops_apogee_stds
-        - ops_boss_stds_lsdr8
-    schema: sandbox
-    magnitudes:
-        g: [catalog_to_sdss_dr13_photoobj_primary, sdss_dr13_photoobj.psfmag_g]
-        r: [catalog_to_sdss_dr13_photoobj_primary, sdss_dr13_photoobj.psfmag_r]
-        i: [catalog_to_sdss_dr13_photoobj_primary, sdss_dr13_photoobj.psfmag_i]
-        z: [catalog_to_sdss_dr13_photoobj_primary, sdss_dr13_photoobj.psfmag_z]
-        h: [catalog_to_tic_v8, tic_v8.hmag]
-        bp: [catalog_to_tic_v8, tic_v8.gaiabp]
-        rp: [catalog_to_tic_v8, tic_v8.gaiarp]
-    parameters:
-        ops_boss_stds_lsdr8:
-            mag_ls_r_min: 15.95
-            mag_ls_r_max: 18.05
-            mag_gaia_g_min: 15.5
-            parallax_min: -0.5
-            parallax_max: 1.0
-            gaia_bp_rp_min: 0.619
-            gaia_bp_rp_max: 0.863
-            ls_g_r_min: 0.254
-            ls_g_r_max: 0.448
-            ls_r_z_min: 0.024
-            ls_r_z_max: 0.190
-            gaia_g_ls_r_min: 0.0
-            gaia_g_ls_r_max: 0.1
-    database_options:
-        work_mem: '5GB'
-
-'0.1.1':
-    xmatch_plan: 0.1.0
-    cartons:
-        - mwm_legacy_ir2opt
-    schema: sandbox
-    magnitudes:
-        g: [catalog_to_sdss_dr13_photoobj_primary, sdss_dr13_photoobj.psfmag_g]
-        r: [catalog_to_sdss_dr13_photoobj_primary, sdss_dr13_photoobj.psfmag_r]
-        i: [catalog_to_sdss_dr13_photoobj_primary, sdss_dr13_photoobj.psfmag_i]
-        z: [catalog_to_sdss_dr13_photoobj_primary, sdss_dr13_photoobj.psfmag_z]
-        h: [catalog_to_tic_v8, tic_v8.hmag]
-        bp: [catalog_to_tic_v8, tic_v8.gaiabp]
-        rp: [catalog_to_tic_v8, tic_v8.gaiarp]
-    database_options:
-        work_mem: '5GB'
-
-'0.1.0':
-    xmatch_plan: 0.1.0
-    cartons:
-        - mwm_ob
-        - mwm_ob_cepheids
-        - mwm_galactic
-        - mwm_planet
-        - mwm_snc_100pc
-        - mwm_snc_250pc
-        - mwm_cb_300pc
-        - mwm_cb_gaiagalex
-        - mwm_cb_cvcandidates
-        - mwm_cb_uvex1
-        - mwm_cb_uvex2
-        - mwm_cb_uvex3
-        - mwm_cb_uvex4
-        - mwm_cb_uvex5
-        - mwm_halo_bb
-        - mwm_halo_sm
-        - mwm_tess_rgb
-        - bhm_rm_core
-        - bhm_rm_known-spec
-        - bhm_rm_var
-        - bhm_rm_ancillary
-        - bhm_aqmes_med
-        - bhm_aqmes_med-faint
-        - bhm_aqmes_wide3
-        - bhm_aqmes_wide3-faint
-        - bhm_aqmes_wide2
-        - bhm_aqmes_wide2-faint
-        - bhm_aqmes_bonus-dark
-        - bhm_aqmes_bonus-bright
-        - bhm_spiders_agn-efeds
-        - bhm_spiders_clusters-efeds-sdss-redmapper
-        - bhm_spiders_clusters-efeds-hsc-redmapper
-        - bhm_spiders_clusters-efeds-ls-redmapper
-        - bhm_spiders_clusters-efeds-erosita
-        - bhm_csc_boss-dark
-        - bhm_csc_boss-bright
-        - bhm_csc_apogee
-        - bhm_gua_dark
-        - bhm_gua_bright
-        - mwm_yso_s1
-        - mwm_yso_s2
-        - mwm_yso_s2_5
-        - mwm_yso_s3
-        - mwm_yso_ob
-        - mwm_yso_cmz
-        - mwm_yso_cluster
-        - mwm_dust
-        - mwm_wd
-        - mwm_rv_long_rm
-        - mwm_rv_long_bplates
-        - mwm_rv_long_fps
-        - mwm_rv_short_rm
-        - mwm_rv_short_bplates
-        - mwm_rv_short_fps
-        - ops_apogee_sky
-        - ops_boss_sky
-    schema: sandbox
-    magnitudes:
-        g: [catalog_to_sdss_dr13_photoobj_primary, sdss_dr13_photoobj.psfmag_g]
-        r: [catalog_to_sdss_dr13_photoobj_primary, sdss_dr13_photoobj.psfmag_r]
-        i: [catalog_to_sdss_dr13_photoobj_primary, sdss_dr13_photoobj.psfmag_i]
-        z: [catalog_to_sdss_dr13_photoobj_primary, sdss_dr13_photoobj.psfmag_z]
-        h: [catalog_to_tic_v8, tic_v8.hmag]
-        bp: [catalog_to_tic_v8, tic_v8.gaiabp]
-        rp: [catalog_to_tic_v8, tic_v8.gaiarp]
-    parameters:
-        bhm_rm_base:
-            fieldlist:
-            - {name: SDSS-RM,  racen: 213.7042, deccen: 53.08333,  radius: 1.49,  cadence: bhm_rm_174x8 }
-            - {name: COSMOS,   racen: 150.0,    deccen: 2.2,       radius: 1.49,  cadence: bhm_rm_174x8 }
-            - {name: XMM-LSS,  racen: 35.70833, deccen: -5.05000,  radius: 1.49,  cadence: bhm_rm_174x8 }
-            - {name: S-CVZ,    racen: 90.0,     deccen: -66.56056, radius: 1.00,  cadence: bhm_rm_lite5_100x8 }
-            - {name: CDFS,     racen: 52.65,    deccen: -28.1,     radius: 1.00,  cadence: bhm_rm_174x8 }
-            - {name: ELIAS-S1, racen: 9.450,    deccen: -44.00,    radius: 1.00,  cadence: bhm_rm_174x8 }
-        bhm_rm_core:
-            priority: 1002
-            value: 1000.0
-            mag_i_min: 17.0
-            mag_i_max: 21.5
-            pmsig_max: 3.0
-            plxsig_max: 3.0
-        bhm_rm_known-spec:
-            priority: 1001
-            value: 1000.0
-            mag_i_min: 15.0
-            mag_i_max: 21.7
-            mag_i_max_sdss_rm: 21.7
-            mag_i_max_cosmos: 21.5
-            mag_i_max_xmm_lss: 21.5
-            specz_min: 0.005
-            specz_max: 7.0
-        bhm_rm_var:
-            priority: 1003
-            value: 1000.0
-            mag_i_min: 17.0
-            mag_i_max: 20.5
-            des_var_sn_min: 3.0
-            des_var_rms_min: 0.05
-            ps1_var_sn_min: 3.0
-            ps1_var_rms_min: 0.05
-            pmsig_max: 3.0
-            plxsig_max: 3.0
-        bhm_rm_ancillary:
-            priority: 1004
-            value: 1000.0
-            photo_bitmask: 3
-            mag_i_min: 15.0
-            mag_i_max: 21.5
-            pmsig_max: 3.0
-            plxsig_max: 3.0
-        bhm_aqmes_med:
-            priority: 1100
-            value: 100.0
-            fieldlist: masks/candidate_target_fields_bhm_aqmes_med_v0.2.1.fits
-            mag_i_min: 16.0
-            mag_i_max: 19.1
-        bhm_aqmes_med-faint:
-            priority: 3100
-            value: 1.0
-            fieldlist: masks/candidate_target_fields_bhm_aqmes_med_v0.2.1.fits
-            mag_i_min: 19.1
-            mag_i_max: 21.0
-        bhm_aqmes_wide3:
-            priority: 1200
-            value: 100.0
-            fieldlist: masks/candidate_target_fields_bhm_aqmes_wide_v0.2.1.fits
-            mag_i_min: 16.0
-            mag_i_max: 19.1
-        bhm_aqmes_wide3-faint:
-            priority: 3200
-            value: 1.0
-            fieldlist: masks/candidate_target_fields_bhm_aqmes_wide_v0.2.1.fits
-            mag_i_min: 19.1
-            mag_i_max: 21.0
-        bhm_aqmes_wide2:
-            priority: 1210
-            value: 100.0
-            fieldlist: masks/candidate_target_fields_bhm_aqmes_wide_v0.2.1.fits
-            mag_i_min: 16.0
-            mag_i_max: 19.1
-        bhm_aqmes_wide2-faint:
-            priority: 3210
-            value: 1.0
-            fieldlist: masks/candidate_target_fields_bhm_aqmes_wide_v0.2.1.fits
-            mag_i_min: 19.1
-            mag_i_max: 21.0
-        bhm_aqmes_bonus-dark:
-            priority: 3300
-            value: 0.1
-            fieldlist: None
-            mag_i_min: 16.5
-            mag_i_max: 21.5
-        bhm_aqmes_bonus-bright:
-            priority: 4040
-            value: 0.1
-            fieldlist: None
-            mag_i_min: 14.0
-            mag_i_max: 18.0
-        bhm_spiders_agn-efeds:
-            value: 1.0
-            ero_version: 'efeds_c940_V2T'
-            fibermag_r_min: 16.5
-            fibermag_r_max: 22.0
-            fibermag_z_max: 21.0
-            det_like_min: 6.0
-            det_like_for_priority: 8.0
-            p_any_min: 0.1
-            lr_min: 0.2
-            spec_join_radius: 1.0
-            spec_sn_thresh: 1.60
-            spec_z_err_thresh: 0.002
-            priority_floor: 1510
-        bhm_spiders_agn-wide-ls:
-            req_ntargets: 300000
-            value: 1.0
-            fibermag_r_min: 17.0
-            fibermag_r_max: 22.0
-            fibermag_z_max: 21.5
-            det_like_min: 8.0
-            p_any_min: 0.1
-        bhm_spiders_agn-deep:
-            req_ntargets: 30000
-            value: 1.0
-            fibermag_r_min: 17.0
-            fibermag_r_max: 22.5
-            det_like_0_min: 6.0
-        bhm_spiders_clusters-efeds-base:
-            value: 1.0
-            ero_version: 'efeds_c940_clus'
-            fibermag_r_min: 16.5
-            fibermag_r_max: 21.0
-            fibermag_z_max: 20.0
-            det_like_min: 8.0
-            spec_join_radius: 1.0
-            spec_sn_thresh: 2.00
-            spec_z_err_thresh: 0.01
-            priority_floor: 1500
-        bhm_csc_boss-dark:
-            mag_i_min: 16.0
-            mag_i_max: 22.0
-            priority: 3000
-            value: 1.0
-        bhm_csc_boss-bright:
-            mag_i_min: 13.0
-            mag_i_max: 18.0
-            priority: 4000
-            value: 1.0
-        bhm_csc_apogee:
-            mag_h_min: 10.0
-            mag_h_max: 15.0
-            priority: 4000
-            value: 1.0
-        bhm_gua_dark:
-            mag_g_min: 16.5
-            mag_g_max: 21.2
-            mag_rp_min: 16.5
-            mag_rp_max: 21.0
-            prob_rf_min: 0.80
-            spec_sn_thresh: 2.0
-            spec_z_err_thresh: 0.01
-            priority: 3400
-            value: 0.5
-        bhm_gua_bright:
-            mag_g_min: 13.0
-            mag_g_max: 18.5
-            mag_rp_min: 13.5
-            mag_rp_max: 18.5
-            prob_rf_min: 0.80
-            spec_sn_thresh: 2.0
-            spec_z_err_thresh: 0.01
-            priority: 4040
-            value: 0.5
-        mwm_wd:
-            gaia_mag: 20
-            pwd: 0.5
-        mwm_galactic:
-            h_max: 11
-            g_h: 3.5
-        mwm_planet:
-            h_min: 7
-            h_max: 12
-        mwm_halo_sm:
-            feh: -1.7
-        mwm_halo_bb:
-            priority_version_1: 6050
-            priority_version_2: 6000
-    database_options:
-        work_mem: '5GB'
-=======
 '0.5.0-beta.1':
   xmatch_plan: 0.5.0-beta.2
   cartons:
@@ -862,35 +54,33 @@
     - mwm_tessrgb_core
     - mwm_wd_core
     - mwm_tess_planet
-    # TODO: Check if the list of BHM is complete
-    # - bhm_spiders_agn_lsdr8
-    # - bhm_spiders_agn_gaiadr2
-    # - bhm_spiders_agn_ps1dr2
-    # - bhm_spiders_agn_skymapperdr2
-    # - bhm_spiders_agn_supercosmos
-    # - bhm_spiders_agn_sep
-    # - bhm_spiders_agn_efeds_stragglers
-    # - bhm_spiders_clusters_lsdr8
-    # - bhm_spiders_clusters_efeds_stragglers
-    # - bhm_spiders_clusters_ps1dr2
-    # - bhm_rm_core
-    # - bhm_rm_known_spec
-    # - bhm_rm_var
-    # - bhm_rm_ancillary
-    # - bhm_aqmes_medium
-    # - bhm_aqmes_medium_faint
-    # - bhm_aqmes_wide3
-    # - bhm_aqmes_wide2
-    # - bhm_aqmes_wide3_faint
-    # - bhm_aqmes_wide2_faint
-    # - bhm_aqmes_bonus_core
-    # - bhm_aqmes_bonus_faint
-    # - bhm_aqmes_bonus_bright
-    # - bhm_gua_dark
-    # - bhm_gua_bright
-    # - bhm_csc_boss_dark
-    # - bhm_csc_boss_bright
-    # - bhm_csc_apogee_dark
+    - bhm_gua_dark
+    - bhm_gua_bright
+    - bhm_spiders_agn_lsdr8
+    - bhm_spiders_agn_efeds_stragglers
+    - bhm_spiders_agn_gaiadr2
+    - bhm_spiders_agn_sep
+    - bhm_spiders_agn_ps1dr2
+    - bhm_spiders_agn_skymapperdr2
+    - bhm_spiders_agn_supercosmos
+    - bhm_spiders_clusters_lsdr8
+    - bhm_spiders_clusters_efeds_stragglers
+    - bhm_spiders_clusters_ps1dr2
+    - bhm_aqmes_med
+    - bhm_aqmes_med_faint
+    - bhm_aqmes_wide2
+    - bhm_aqmes_wide2_faint
+    - bhm_aqmes_bonus_core
+    - bhm_aqmes_bonus_faint
+    - bhm_aqmes_bonus_bright
+    - bhm_rm_base
+    - bhm_rm_core
+    - bhm_rm_known_spec
+    - bhm_rm_var
+    - bhm_rm_ancillary
+    - bhm_csc_boss_dark
+    - bhm_csc_boss_bright
+    - bhm_csc_apogee
     # - ops_apogee_sky
     # - ops_boss_sky
   schema: sandbox
@@ -907,196 +97,6 @@
     gaia_g: [catalog_to_tic_v8, tic_v8, gaia_dr2_source.phot_g_mean_mag]
     optical_prov: 'psfmag'
   parameters:
-    bhm_rm_base:
-      fieldlist:
-        - name: SDSS-RM
-          racen: 213.7042
-          deccen: 53.08333
-          radius: 1.49
-          cadence: bhm_rm_174x8
-        - name: COSMOS
-          racen: 150.0
-          deccen: 2.2
-          radius: 1.49
-          cadence: bhm_rm_174x8
-        - name: XMM-LSS
-          racen: 35.70833
-          deccen: -5.05000
-          radius: 1.49
-          cadence: bhm_rm_174x8
-        - name: S-CVZ
-          racen: 90.0
-          deccen: -66.56056
-          radius: 1.00
-          cadence: bhm_rm_lite5_100x8
-        - name: CDFS
-          racen: 52.65
-          deccen: -28.1
-          radius: 1.00
-          cadence: bhm_rm_174x8
-        - name: ELIAS-S1
-          racen: 9.450
-          deccen: -44.00
-          radius: 1.00
-          cadence: bhm_rm_174x8
-    bhm_rm_core:
-      priority: 1002
-      value: 1000.0
-      mag_i_min: 17.0
-      mag_i_max: 21.5
-      pmsig_max: 3.0
-      plxsig_max: 3.0
-    bhm_rm_known-spec:
-      priority: 1001
-      value: 1000.0
-      mag_i_min: 15.0
-      mag_i_max: 21.7
-      mag_i_max_sdss_rm: 21.7
-      mag_i_max_cosmos: 21.5
-      mag_i_max_xmm_lss: 21.5
-      specz_min: 0.005
-      specz_max: 7.0
-    bhm_rm_var:
-      priority: 1003
-      value: 1000.0
-      mag_i_min: 17.0
-      mag_i_max: 20.5
-      des_var_sn_min: 3.0
-      des_var_rms_min: 0.05
-      ps1_var_sn_min: 3.0
-      ps1_var_rms_min: 0.05
-      pmsig_max: 3.0
-      plxsig_max: 3.0
-    bhm_rm_ancillary:
-      priority: 1004
-      value: 1000.0
-      photo_bitmask: 3
-      mag_i_min: 15.0
-      mag_i_max: 21.5
-      pmsig_max: 3.0
-      plxsig_max: 3.0
-    bhm_aqmes_med:
-      priority: 1100
-      value: 100.0
-      fieldlist: masks/candidate_target_fields_bhm_aqmes_med_v0.2.1.fits
-      mag_i_min: 16.0
-      mag_i_max: 19.1
-    bhm_aqmes_med-faint:
-      priority: 3100
-      value: 1.0
-      fieldlist: masks/candidate_target_fields_bhm_aqmes_med_v0.2.1.fits
-      mag_i_min: 19.1
-      mag_i_max: 21.0
-    bhm_aqmes_wide3:
-      priority: 1200
-      value: 100.0
-      fieldlist: masks/candidate_target_fields_bhm_aqmes_wide_v0.2.1.fits
-      mag_i_min: 16.0
-      mag_i_max: 19.1
-    bhm_aqmes_wide3-faint:
-      priority: 3200
-      value: 1.0
-      fieldlist: masks/candidate_target_fields_bhm_aqmes_wide_v0.2.1.fits
-      mag_i_min: 19.1
-      mag_i_max: 21.0
-    bhm_aqmes_wide2:
-      priority: 1210
-      value: 100.0
-      fieldlist: masks/candidate_target_fields_bhm_aqmes_wide_v0.2.1.fits
-      mag_i_min: 16.0
-      mag_i_max: 19.1
-    bhm_aqmes_wide2-faint:
-      priority: 3210
-      value: 1.0
-      fieldlist: masks/candidate_target_fields_bhm_aqmes_wide_v0.2.1.fits
-      mag_i_min: 19.1
-      mag_i_max: 21.0
-    bhm_aqmes_bonus-dark:
-      priority: 3300
-      value: 0.1
-      fieldlist: None
-      mag_i_min: 16.5
-      mag_i_max: 21.5
-    bhm_aqmes_bonus-bright:
-      priority: 4040
-      value: 0.1
-      fieldlist: None
-      mag_i_min: 14.0
-      mag_i_max: 18.0
-    bhm_spiders_agn-efeds:
-      value: 1.0
-      ero_version: 'efeds_c940_V2T'
-      fibermag_r_min: 16.5
-      fibermag_r_max: 22.0
-      fibermag_z_max: 21.0
-      det_like_min: 6.0
-      det_like_for_priority: 8.0
-      p_any_min: 0.1
-      lr_min: 0.2
-      spec_join_radius: 1.0
-      spec_sn_thresh: 1.60
-      spec_z_err_thresh: 0.002
-      priority_floor: 1510
-    bhm_spiders_agn-wide-ls:
-      req_ntargets: 300000
-      value: 1.0
-      fibermag_r_min: 17.0
-      fibermag_r_max: 22.0
-      fibermag_z_max: 21.5
-      det_like_min: 8.0
-      p_any_min: 0.1
-    bhm_spiders_agn-deep:
-      req_ntargets: 30000
-      value: 1.0
-      fibermag_r_min: 17.0
-      fibermag_r_max: 22.5
-      det_like_0_min: 6.0
-    bhm_spiders_clusters-efeds-base:
-      value: 1.0
-      ero_version: 'efeds_c940_clus'
-      fibermag_r_min: 16.5
-      fibermag_r_max: 21.0
-      fibermag_z_max: 20.0
-      det_like_min: 8.0
-      spec_join_radius: 1.0
-      spec_sn_thresh: 2.00
-      spec_z_err_thresh: 0.01
-      priority_floor: 1500
-    bhm_csc_boss-dark:
-      mag_i_min: 16.0
-      mag_i_max: 22.0
-      priority: 3000
-      value: 1.0
-    bhm_csc_boss-bright:
-      mag_i_min: 13.0
-      mag_i_max: 18.0
-      priority: 4000
-      value: 1.0
-    bhm_csc_apogee:
-      mag_h_min: 10.0
-      mag_h_max: 15.0
-      priority: 4000
-      value: 1.0
-    bhm_gua_dark:
-      mag_g_min: 16.5
-      mag_g_max: 21.2
-      mag_rp_min: 16.5
-      mag_rp_max: 21.0
-      prob_rf_min: 0.80
-      spec_sn_thresh: 2.0
-      spec_z_err_thresh: 0.01
-      priority: 3400
-      value: 0.5
-    bhm_gua_bright:
-      mag_g_min: 13.0
-      mag_g_max: 18.5
-      mag_rp_min: 13.5
-      mag_rp_max: 18.5
-      prob_rf_min: 0.80
-      spec_sn_thresh: 2.0
-      spec_z_err_thresh: 0.01
-      priority: 4040
-      value: 0.5
     mwm_wd_core:
       gaia_mag: 20
       pwd: 0.5
@@ -1106,6 +106,454 @@
     mwm_tess_planet:
       h_min: 7
       h_max: 12
+    bhm_gua_dark:
+        mag_g_min: 16.5
+        mag_g_max: 21.2
+        mag_rp_min: 16.5
+        mag_rp_max: 21.0
+        prob_rf_min: 0.80
+        spec_join_radius: 1.0
+        spec_sn_thresh: 2.0
+        spec_z_err_thresh: 0.01
+        priority: 3400
+        value: 0.5
+        cadence: 'dark_1x4'
+    bhm_gua_bright:
+        mag_g_min: 13.0
+        mag_g_max: 18.5
+        mag_rp_min: 13.5
+        mag_rp_max: 18.5
+        prob_rf_min: 0.80
+        spec_join_radius: 1.0
+        spec_sn_thresh: 2.0
+        spec_z_err_thresh: 0.01
+        priority: 4040
+        value: 0.5
+        cadence: 'bright_2x1'
+    bhm_spiders_agn_lsdr8:
+        value: 1.0
+        ero_version: 'em01_c946_201008_poscorr'
+        xmatch_method: 'XPS/NWAY'
+        xmatch_version: 'JWMS_v_40'
+        opt_cat: 'lsdr8'
+        fibertotmag_r_min: 13.5
+        fibertotmag_r_max: 22.5
+        fibertotmag_z_min: 13.5
+        fibertotmag_z_max: 21.0
+        fibertotmag_r_for_cadence1: 16.5
+        fibertotmag_r_for_cadence2: 18.5
+        gaia_g_max_for_cadence1: 16.0
+        gaia_rp_max_for_cadence1: 16.0
+        gaia_g_mag_limit: 13.5
+        gaia_rp_mag_limit: 13.5
+        cadence1: 'bright_2x1'
+        cadence2: 'dark_1x2'
+        cadence3: 'dark_1x4'
+        det_like_min: 6.0
+        det_like_for_priority: 8.0
+        p_any_min: 0.1
+        spec_join_radius: 1.0
+        spec_sn_thresh: 1.60
+        spec_z_err_thresh: 0.002
+        priority_floor: 1520
+        dpriority_match_flags: 1
+        dpriority_det_like: 2
+        dpriority_has_spec: 80
+        dpriority_match_flags: 1
+        dpriority_det_like: 2
+        dpriority_has_spec: 80
+    bhm_spiders_agn_efeds_stragglers:
+        value: 1.0
+        ero_version1: 'eFEDS_c001_V18C_V3_main'
+        ero_version2: 'eFEDS_c001_V18C_V3_ext'
+        xmatch_method1: 'XPS/NWAY'
+        xmatch_version1: 'Merged_03DEC2020'
+        xmatch_method2: 'XPS/NWAY'
+        xmatch_version2: 'Merged_03DEC2020'
+        opt_cat: 'lsdr8'
+        fibertotmag_r_min: 13.5
+        fibertotmag_r_max: 22.5
+        fibertotmag_z_min: 13.5
+        fibertotmag_z_max: 21.0
+        fibertotmag_r_for_cadence1: 16.5
+        fibertotmag_r_for_cadence2: 18.5
+        gaia_g_max_for_cadence1: 16.0
+        gaia_rp_max_for_cadence1: 16.0
+        gaia_g_mag_limit: 13.5
+        gaia_rp_mag_limit: 13.5
+        cadence1: 'bright_2x1'
+        cadence2: 'dark_1x2'
+        cadence3: 'dark_1x4'
+        det_like_min: 6.0
+        det_like_for_priority: 8.0
+        p_any_min: 0.1
+        spec_join_radius: 1.0
+        spec_sn_thresh: 1.60
+        spec_z_err_thresh: 0.002
+        priority_floor: 1510
+        dpriority_match_flags: 1
+        dpriority_det_like: 2
+        dpriority_ero_version: 4
+        dpriority_has_spec: 100
+    bhm_spiders_agn_gaiadr2:
+        value: 1.0
+        ero_version: 'em01_c946_201008_poscorr'
+        xmatch_method: 'XPS/NWAY'
+        xmatch_version: 'JWMS_CW2_v_03_TDopt'
+        opt_cat: 'gaiadr2'
+        gaia_g_max_for_cadence1: 16.0
+        gaia_rp_max_for_cadence1: 16.0
+        gaia_g_max_for_cadence2: 19.0
+        gaia_rp_max_for_cadence2: 19.0
+        gaia_g_mag_limit: 13.5
+        gaia_rp_mag_limit: 13.5
+        cadence1: 'bright_2x1'
+        cadence2: 'dark_1x2'
+        cadence3: 'dark_1x4'
+        det_like_min: 6.0
+        det_like_for_priority: 8.0
+        p_any_min: 0.1
+        spec_join_radius: 1.0
+        spec_sn_thresh: 1.60
+        spec_z_err_thresh: 0.002
+        priority_floor: 1540
+        dpriority_match_flags: 1
+        dpriority_det_like: 2
+        dpriority_has_spec: 80
+    bhm_spiders_agn_sep:
+        value: 1.0
+        ero_version: 'em01_SEP_c946'
+        xmatch_method: 'XPS/NWAY'
+        xmatch_version1: 'SEP_CW2_07DEC2020_TDopt'
+        xmatch_version2: 'SEP_CW2_NOV2020_MSopt'
+        opt_cat: 'gaiadr2'
+        gaia_g_max_for_cadence1: 16.0
+        gaia_rp_max_for_cadence1: 16.0
+        gaia_g_max_for_cadence2: 19.0
+        gaia_rp_max_for_cadence2: 19.0
+        gaia_g_mag_limit: 13.5
+        gaia_rp_mag_limit: 13.5
+        cadence1: 'bright_2x1'
+        cadence2: 'dark_1x2'
+        cadence3: 'dark_1x4'
+        det_like_min: 6.0
+        det_like_for_priority: 8.0
+        p_any_min: 0.1
+        priority_floor: 1510
+        dpriority_match_flags: 1
+        dpriority_det_like: 2
+        dpriority_match_method: 4
+    bhm_spiders_agn_ps1dr2:
+        value: 1.0
+        ero_version: 'em01_c946_201008_poscorr'
+        xmatch_method: 'XPS/NWAY'
+        xmatch_version: 'JWMS_CW2_v_03_TDopt'
+        opt_cat: 'ps1dr2'
+        g_psf_mag_max_for_cadence1: 16.0
+        r_psf_mag_max_for_cadence1: 16.0
+        i_psf_mag_max_for_cadence1: 16.0
+        g_psf_mag_max_for_cadence2: 19.0
+        r_psf_mag_max_for_cadence2: 19.0
+        i_psf_mag_max_for_cadence2: 19.0
+        g_psf_mag_min: 13.5
+        r_psf_mag_min: 13.5
+        i_psf_mag_min: 13.5
+        z_psf_mag_min: 13.5
+        g_psf_mag_max: 22.5
+        r_psf_mag_max: 22.0
+        i_psf_mag_max: 21.5
+        z_psf_mag_max: 20.5
+        gaia_g_mag_limit: 13.5
+        gaia_rp_mag_limit: 13.5
+        tic_t_mag_limit: 13.0
+        cadence1: 'bright_2x1'
+        cadence2: 'dark_1x2'
+        cadence3: 'dark_1x4'
+        det_like_min: 6.0
+        det_like_for_priority: 8.0
+        p_any_min: 0.1
+        spec_join_radius: 1.0
+        spec_sn_thresh: 1.60
+        spec_z_err_thresh: 0.002
+        priority_floor: 1530
+        dpriority_match_flags: 1
+        dpriority_det_like: 2
+        dpriority_has_spec: 80
+    bhm_spiders_agn_skymapperdr2:
+        value: 1.0
+        ero_version: 'em01_c946_201008_poscorr'
+        xmatch_method: 'XPS/NWAY'
+        xmatch_version: 'JWMS_CW2_v_03_TDopt'
+        opt_cat: 'skymapperdr2'
+        g_psf_mag_max_for_cadence1: 16.0
+        r_psf_mag_max_for_cadence1: 16.0
+        i_psf_mag_max_for_cadence1: 16.0
+        g_psf_mag_max_for_cadence2: 19.0
+        r_psf_mag_max_for_cadence2: 19.0
+        i_psf_mag_max_for_cadence2: 19.0
+        g_psf_mag_min: 13.5
+        r_psf_mag_min: 13.5
+        i_psf_mag_min: 13.5
+        z_psf_mag_min: 13.5
+        g_psf_mag_max: 22.5
+        r_psf_mag_max: 22.0
+        i_psf_mag_max: 21.5
+        z_psf_mag_max: 20.5
+        gaia_g_mag_limit: 13.5
+        gaia_rp_mag_limit: 13.5
+        tic_t_mag_limit: 13.0
+        cadence1: 'bright_2x1'
+        cadence2: 'dark_1x2'
+        cadence3: 'dark_1x4'
+        det_like_min: 6.0
+        det_like_for_priority: 8.0
+        p_any_min: 0.1
+        spec_join_radius: 1.0
+        spec_sn_thresh: 1.60
+        spec_z_err_thresh: 0.002
+        priority_floor: 1550
+        dpriority_match_flags: 1
+        dpriority_det_like: 2
+        dpriority_has_spec: 80
+    bhm_spiders_agn_supercosmos:
+        value: 1.0
+        ero_version: 'em01_c946_201008_poscorr'
+        xmatch_method: 'XPS/NWAY'
+        xmatch_version: 'JWMS_v_03'
+        opt_cat: 'catwise2020'
+        b_psf_mag_max_for_cadence1: 16.0
+        r_psf_mag_max_for_cadence1: 16.0
+        i_psf_mag_max_for_cadence1: 16.0
+        b_psf_mag_max_for_cadence2: 19.0
+        r_psf_mag_max_for_cadence2: 19.0
+        i_psf_mag_max_for_cadence2: 19.0
+        b_psf_mag_min: 13.5
+        r_psf_mag_min: 13.5
+        i_psf_mag_min: 13.5
+        b_psf_mag_max: 22.5
+        r_psf_mag_max: 22.0
+        i_psf_mag_max: 21.5
+        gaia_g_mag_limit: 13.5
+        gaia_rp_mag_limit: 13.5
+        tic_t_mag_limit: 13.0
+        cadence1: 'bright_2x1'
+        cadence2: 'dark_1x2'
+        cadence3: 'dark_1x4'
+        det_like_min: 6.0
+        det_like_for_priority: 8.0
+        p_any_min: 0.1
+        spec_join_radius: 1.0
+        spec_sn_thresh: 1.60
+        spec_z_err_thresh: 0.002
+        priority_floor: 1560
+        dpriority_match_flags: 1
+        dpriority_det_like: 2
+        dpriority_has_spec: 80
+    bhm_spiders_clusters_lsdr8:
+        value_bcg: 5.0
+        value_member: 1.0
+        ero_version: 'em01_c946_201008_poscorr'
+        xmatch_method: 'EROMAPPER_LS_DR8'
+        xmatch_version: 'grzw1_v0.3_2020-12-04'
+        opt_cat: 'lsdr8'
+        det_like_min: 8.0
+        xmatch_metric_min: 0.25
+        fibertotmag_r_min: 13.5
+        fibertotmag_r_max: 21.0
+        fibertotmag_z_min: 13.5
+        fibertotmag_z_max: 20.0
+        fibertotmag_r_for_cadence1: 16.5
+        fibertotmag_z_for_cadence1: 16.5
+        fibertotmag_r_for_cadence2: 18.5
+        gaia_g_max_for_cadence1: 16.0
+        gaia_rp_max_for_cadence1: 16.0
+        gaia_g_mag_limit: 13.5
+        gaia_rp_mag_limit: 13.5
+        cadence1: 'bright_2x1'
+        cadence2: 'dark_1x2'
+        cadence3: 'dark_1x4'
+        spec_join_radius: 1.0
+        spec_sn_thresh: 2.00
+        spec_z_err_thresh: 0.01
+        priority_floor_bcg: 1501
+        priority_floor_member: 1580
+        priority_levels: 31
+    bhm_spiders_clusters_efeds_stragglers:
+        value_bcg: 5.0
+        value_member: 1.0
+        ero_version: 'eFEDS_c001_V18C_legacy_d'
+        xmatch_method: 'EROMAPPER_LS_DR8'
+        xmatch_version: 'grzw1_v0.3_2020-12-04'
+        opt_cat: 'lsdr8'
+        det_like_min: 8.0
+        xmatch_metric_min: 0.25
+        fibertotmag_r_min: 13.5
+        fibertotmag_r_max: 21.0
+        fibertotmag_z_min: 13.5
+        fibertotmag_z_max: 20.0
+        fibertotmag_r_for_cadence1: 16.5
+        fibertotmag_z_for_cadence1: 16.5
+        fibertotmag_r_for_cadence2: 18.5
+        gaia_g_max_for_cadence1: 16.0
+        gaia_rp_max_for_cadence1: 16.0
+        gaia_g_mag_limit: 13.5
+        gaia_rp_mag_limit: 13.5
+        cadence1: 'bright_2x1'
+        cadence2: 'dark_1x2'
+        cadence3: 'dark_1x4'
+        spec_join_radius: 1.0
+        spec_sn_thresh: 2.00
+        spec_z_err_thresh: 0.01
+        priority_floor_bcg: 1500
+        priority_floor_member: 1550
+        priority_levels: 31
+    bhm_spiders_clusters_ps1dr2:
+        value_bcg: 5.0
+        value_member: 1.0
+        ero_version: 'em01_c946_201008_poscorr'
+        xmatch_method: 'EROMAPPER_PS1_DR2'
+        xmatch_version: 'eromapper_2020-10-23'
+        opt_cat: 'ps1dr2'
+        det_like_min: 8.0
+        xmatch_metric_min: 0.25
+        r_psf_mag_max_for_cadence1: 16.0
+        i_psf_mag_max_for_cadence1: 16.0
+        z_psf_mag_max_for_cadence1: 16.0
+        r_psf_mag_max_for_cadence2: 19.0
+        i_psf_mag_max_for_cadence2: 19.0
+        z_psf_mag_max_for_cadence2: 19.0
+        r_psf_mag_min: 13.5
+        i_psf_mag_min: 13.5
+        z_psf_mag_min: 13.5
+        r_psf_mag_max: 21.5
+        i_psf_mag_max: 21.0
+        z_psf_mag_max: 20.5
+        cadence1: 'bright_2x1'
+        cadence2: 'dark_1x2'
+        cadence3: 'dark_1x4'
+        spec_join_radius: 1.0
+        spec_sn_thresh: 2.00
+        spec_z_err_thresh: 0.01
+        priority_floor_bcg: 1502
+        priority_floor_member: 1610
+        priority_levels: 31
+    bhm_aqmes_med:
+        priority: 1100
+        value: 100.0
+        fieldlist: masks/candidate_target_fields_bhm_aqmes_med_v0.3.1.fits
+        mag_i_min: 16.0
+        mag_i_max: 19.1
+    bhm_aqmes_med_faint:
+        priority: 3100
+        value: 1.0
+        fieldlist: masks/candidate_target_fields_bhm_aqmes_med_v0.3.1.fits
+        mag_i_min: 19.1
+        mag_i_max: 21.0
+    bhm_aqmes_wide2:
+        priority: 1210
+        value: 100.0
+        fieldlist: masks/candidate_target_fields_bhm_aqmes_wide_v0.3.1.fits
+        mag_i_min: 16.0
+        mag_i_max: 19.1
+    bhm_aqmes_wide2_faint:
+        priority: 3210
+        value: 1.0
+        fieldlist: masks/candidate_target_fields_bhm_aqmes_wide_v0.3.1.fits
+        mag_i_min: 19.1
+        mag_i_max: 21.0
+    bhm_aqmes_bonus_core:
+        priority: 3300
+        value: 0.2
+        fieldlist: None
+        mag_i_min: 16.0
+        mag_i_max: 19.1
+    bhm_aqmes_bonus_faint:
+        priority: 3301
+        value: 0.1
+        fieldlist: None
+        mag_i_min: 19.1
+        mag_i_max: 21.0
+    bhm_aqmes_bonus_bright:
+        priority: 4040
+        value: 0.1
+        fieldlist: None
+        mag_i_min: 14.0
+        mag_i_max: 18.0
+    bhm_rm_base:
+        fieldlist:
+        - {name: SDSS-RM,  racen: 213.7042, deccen: 53.08333,  radius: 1.49}
+        - {name: COSMOS,   racen: 150.0,    deccen: 2.2,       radius: 1.49}
+        - {name: XMM-LSS,  racen: 35.70833, deccen: -5.05000,  radius: 1.49}
+        - {name: S-CVZ,    racen: 90.0,     deccen: -66.56056, radius: 1.00}
+        - {name: CDFS,     racen: 52.65,    deccen: -28.1,     radius: 1.00}
+        - {name: ELIAS-S1, racen: 9.450,    deccen: -44.00,    radius: 1.00}
+    bhm_rm_core:
+        priority: 1002
+        value: 1000.0
+        mag_i_min: 17.0
+        mag_i_max: 21.5
+        mag_g_min_cvz_s: 16.0
+        mag_g_max_cvz_s: 21.7
+        pmsig_max: 3.0
+        plxsig_max: 3.0
+    bhm_rm_known_spec:
+        priority: 1001
+        value: 1000.0
+        mag_i_min: 15.0
+        mag_i_max: 21.7
+        mag_i_max_sdss_rm: 21.7
+        mag_i_max_cosmos: 21.5
+        mag_i_max_xmm_lss: 21.5
+        mag_g_min_cvz_s: 16.0
+        mag_g_max_cvz_s: 21.7
+        specz_min: 0.005
+        specz_max: 7.0
+    bhm_rm_var:
+        priority: 1003
+        value: 1000.0
+        mag_i_min: 17.0
+        mag_i_max: 20.5
+        mag_g_min_cvz_s: 16.0
+        mag_g_max_cvz_s: 21.7
+        des_var_sn_min: 3.0
+        des_var_rms_min: 0.05
+        ps1_var_sn_min: 3.0
+        ps1_var_rms_min: 0.05
+        pmsig_max: 3.0
+        plxsig_max: 3.0
+    bhm_rm_ancillary:
+        priority: 1004
+        value: 1000.0
+        photo_bitmask: 3
+        mag_i_min: 15.0
+        mag_i_max: 21.5
+        mag_g_min_cvz_s: 16.0
+        mag_g_max_cvz_s: 21.7
+        pmsig_max: 3.0
+        plxsig_max: 3.0
+    bhm_csc_boss_dark:
+        mag_i_min: 16.0
+        mag_i_max: 22.0
+        priority_floor: 3000
+        dpriority_has_spec: 10
+        value: 1.0
+        spec_join_radius: 1.0
+        spec_sn_thresh: 1.60
+        spec_z_err_thresh: 0.002
+    bhm_csc_boss_bright:
+        mag_i_min: 13.0
+        mag_i_max: 18.0
+        priority_floor: 4000
+        dpriority_has_spec: 10
+        value: 1.0
+        spec_join_radius: 1.0
+        spec_sn_thresh: 1.60
+        spec_z_err_thresh: 0.002
+    bhm_csc_apogee:
+        mag_h_min: 10.0
+        mag_h_max: 15.0
+        priority_floor: 4000
+        value: 1.0
     ops_std_boss_lsdr8:
       mag_ls_r_min: 15.95
       mag_ls_r_max: 18.05
@@ -1122,7 +570,6 @@
       gaia_g_ls_r_max: 0.1
   database_options:
     work_mem: '5GB'
->>>>>>> 3e217ca2
 
 '0.0.0-test':
   xmatch_plan: 0.1.0
