
'0.1.0':
    xmatch_plan: 0.1.0
    cartons:
        - guide
<<<<<<< HEAD
        - mwm_cb_uvex1
        - mwm_cb_uvex2
        - mwm_cb_uvex3
        - mwm_cb_uvex4
        - mwm_cb_uvex5
=======
        - mwm_tess_rgb
>>>>>>> 425c27c9
    schema: sandbox
    magnitudes:
        g: [catalog_to_sdss_dr13_photoobj, sdss_dr13_photoobj.psfmag_g]
        r: [catalog_to_sdss_dr13_photoobj, sdss_dr13_photoobj.psfmag_r]
        i: [catalog_to_sdss_dr13_photoobj, sdss_dr13_photoobj.psfmag_i]
        z: [catalog_to_sdss_dr13_photoobj, sdss_dr13_photoobj.psfmag_z]
        h: [catalog_to_tic_v8, tic_v8.hmag]
        bp: [catalog_to_tic_v8, tic_v8.gaiarp]
        rp: [catalog_to_tic_v8, tic_v8.gaiabp]
    parameters:
        guide:
            g_min: 13
            g_max: 17
            min_separation: 0.002777778
    database_options:
        work_mem: '2GB'
        temp_buffers: '2GB'<|MERGE_RESOLUTION|>--- conflicted
+++ resolved
@@ -3,15 +3,12 @@
     xmatch_plan: 0.1.0
     cartons:
         - guide
-<<<<<<< HEAD
         - mwm_cb_uvex1
         - mwm_cb_uvex2
         - mwm_cb_uvex3
         - mwm_cb_uvex4
         - mwm_cb_uvex5
-=======
         - mwm_tess_rgb
->>>>>>> 425c27c9
     schema: sandbox
     magnitudes:
         g: [catalog_to_sdss_dr13_photoobj, sdss_dr13_photoobj.psfmag_g]
