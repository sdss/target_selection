<<<<<<< HEAD
'1.0.36':
  xmatch_plan: 1.0.0
  cartons:
    - bhm_csc_boss
    - bhm_csc_apogee
    - bhm_gua_dark
    - bhm_gua_bright
    - bhm_spiders_clusters_lsdr10
    - bhm_spiders_agn_lsdr10
    - bhm_spiders_agn_hard
    - bhm_spiders_agn_gaiadr3
    - bhm_spiders_agn_tda
    - bhm_spiders_agn_sep
    - bhm_aqmes_med
    - bhm_aqmes_med_faint
    - bhm_aqmes_wide2
    - bhm_aqmes_wide2_faint
    - bhm_aqmes_bonus_core
    - bhm_aqmes_bonus_bright
    - bhm_aqmes_bonus_faint
=======
'1.0.35':
  xmatch_plan: 1.0.0
  cartons:
>>>>>>> 992fc8ac
  open_fiber_path: /uufs/chpc.utah.edu/common/home/sdss50/sdsswork/target/open_fiber/1.0.0/draft2/
  schema: sandbox
  magnitudes:
    h: [catalog_to_twomass_psc, twomass_psc, twomass_psc.h_m]
    j: [catalog_to_twomass_psc, twomass_psc, twomass_psc.j_m]
    k: [catalog_to_twomass_psc, twomass_psc, twomass_psc.k_m]
    bp: [catalog_to_gaia_dr3_source, gaia_dr3_source, gaia_dr3_source.phot_bp_mean_mag]
    rp: [catalog_to_gaia_dr3_source, gaia_dr3_source, gaia_dr3_source.phot_rp_mean_mag]
    gaia_g: [catalog_to_gaia_dr3_source, gaia_dr3_source, gaia_dr3_source.phot_g_mean_mag]
  database_options:
    work_mem: '10GB'
<<<<<<< HEAD
  parameters:
    bhm_csc_boss:
      g_psf_mag_min: 14.0
      r_psf_mag_min: 14.0
      i_psf_mag_min: 14.0
      z_psf_mag_min: 14.0
      g_psf_mag_max: 21.0
      r_psf_mag_max: 21.0
      i_psf_mag_max: 21.0
      z_psf_mag_max: 21.0
      fibermag_g_min: 14.5
      fibermag_r_min: 14.5
      fibermag_i_min: 14.5
      fibermag_z_min: 14.5
      fibermag_g_max: 22.0
      fibermag_r_max: 22.0
      fibermag_i_max: 22.0
      fibermag_z_max: 22.0
      gaia_g_mag_min: 14.0
      gaia_g_mag_max: 20.0
      i_psf_mag_max_for_cadence1: 17.0
      fibermag_r_max_for_cadence1: 17.5
      gaia_g_mag_max_for_cadence1: 16.5
      i_psf_mag_max_for_cadence2: 18.0
      fibermag_r_max_for_cadence2: 18.5
      gaia_g_mag_max_for_cadence2: 17.5
      cadence1: 'bright_1x1'
      cadence2: 'dark_flexible_1x2'
      cadence3: 'dark_flexible_2x2'
      priority_floor_dark: 1920
      priority_floor_bright: 2920
      dpriority_has_spec: 10
      value: 1.0
      spec_sn_thresh: 1.60
      spec_z_err_thresh: 0.002
    bhm_csc_apogee:
      hmag_min: 7.0
      hmag_max: 14.0
      hmag_max_for_cadence1: 12.0
      cadence1: bright_1x1
      cadence2: bright_single_3x1
      priority_floor: 2930
      value: 1.0
    bhm_gua_dark:
      mag_g_min: 16.5
      mag_g_max: 21.2
      mag_rp_min: 16.5
      mag_rp_max: 21.0
      prob_rf_min: 0.80
      spec_sn_thresh: 2.0
      spec_z_err_thresh: 0.01
      priority: 3400
      value: 0.5
      cadence: 'dark_flexible_2x2'
    bhm_gua_bright:
      mag_g_min: 13.0
      mag_g_max: 18.5
      mag_rp_min: 13.5
      mag_rp_max: 18.5
      prob_rf_min: 0.80
      spec_sn_thresh: 2.0
      spec_z_err_thresh: 0.01
      priority: 4040
      value: 0.5
      cadence: 'bright_single_2x1'
    bhm_spiders_clusters_lsdr10:
      value_bcg: 5.0
      value_member: 1.0
      ero_version: 'eRASS4_020'
      xmatch_method: 'eromapper'
      xmatch_version: 'lsdr10a_grz_z_v'
      opt_cat: 'lsdr10'
      det_like_min: 8.0
      xmatch_metric_min: 0.25
      fibertotmag_i_min: 13.5
      fibertotmag_i_max: 21.0
      fibertotmag_z_min: 13.5
      fibertotmag_z_max: 20.5
      fibertotmag_i_min_for_core: 16.0
      fibertotmag_i_max_for_core: 20.5
      fibertotmag_z_min_for_core: 16.0
      fibertotmag_z_max_for_core: 20.0
      fibertotmag_r_for_cadence1: 16.5
      fibertotmag_z_for_cadence1: 16.5
      fibertotmag_r_for_cadence2: 18.5
      gaia_g_max_for_cadence1: 16.0
      gaia_rp_max_for_cadence1: 16.0
      gaia_g_mag_limit: 13.5
      gaia_rp_mag_limit: 13.5
      cadence1: 'bright_single_2x1'
      cadence2: 'dark_flexible_1x2'
      cadence3: 'dark_flexible_2x2'
      spec_join_radius: 1.0
      spec_sn_thresh: 2.00
      spec_z_err_thresh: 0.01
      priority_floor_bcg: 1501
      priority_floor_member: 1630
      priority_levels: 31
      dpriority_non_core: 2000
    bhm_spiders_agn_lsdr10:
      value: 1.0
      ero_version: 'eRASS_s3_1B_221007_poscorr_v007'
      xmatch_method: 'XPS/NWAY'
      xmatch_version1: 'JWMS_06Feb23_nomask'
      xmatch_version2: 'JWMS_21Oct22'
      opt_cat1: 'lsdr10'
      opt_cat2: 'lsdr9'
      fibermag_r_min: 13.5
      fibermag_r_max: 22.5
      fibermag_i_min: 13.5
      fibermag_i_max: 22.3
      fibermag_z_min: 13.5
      fibermag_z_max: 21.5
      fibermag_r_min_for_core: 16.5
      fibermag_r_max_for_core: 22.0
      fibermag_i_min_for_core: 16.5
      fibermag_i_max_for_core: 21.8
      fibermag_z_min_for_core: 16.5
      fibermag_z_max_for_core: 21.0
      fibermag_r_for_cadence1: 16.5
      fibermag_r_for_cadence2: 19.0
      fibermag_i_for_cadence1: 16.3
      fibermag_i_for_cadence2: 18.7
      gaia_g_max_for_cadence1: 16.0
      gaia_rp_max_for_cadence1: 16.0
      gaia_g_mag_limit: 13.5
      gaia_rp_mag_limit: 13.5
      cadence1: 'bright_single_2x1'
      cadence2: 'dark_flexible_1x2'
      cadence3: 'dark_flexible_2x2'
      det_like_min: 6.0
      det_like_for_priority: 8.0
      min_det_like_for_core: 7.0
      min_ero_flux_for_core: 2.0e-14
      min_gal_lat_for_core: 15.0
      min_dec_for_core: -75.0
      p_any_min: 0.1
      spec_sn_thresh: 1.60
      spec_z_err_thresh: 0.002
      priority_floor: 1520
      dpriority_not_hard: 1
      dpriority_match_flags: 2
      dpriority_det_like: 4
      dpriority_has_spec: 200
      dpriority_non_core: 2000
    bhm_spiders_agn_hard:
      value: 1.0
      ero_version: 'eRASS_s1_3B_221031_poscorr'
      xmatch_method: 'XPS/NWAY'
      xmatch_version1: 'JBJWMS_24Nov22'
      xmatch_version2: ''
      opt_cat1: 'lsdr10'
      opt_cat2: ''
      fibermag_r_min: 13.5
      fibermag_r_max: 22.5
      fibermag_i_min: 13.5
      fibermag_i_max: 22.3
      fibermag_z_min: 13.5
      fibermag_z_max: 21.5
      fibermag_r_min_for_core: 16.5
      fibermag_r_max_for_core: 22.0
      fibermag_i_min_for_core: 16.5
      fibermag_i_max_for_core: 21.8
      fibermag_z_min_for_core: 16.5
      fibermag_z_max_for_core: 21.0
      fibermag_r_for_cadence1: 16.5
      fibermag_r_for_cadence2: 19.0
      fibermag_i_for_cadence1: 16.3
      fibermag_i_for_cadence2: 18.7
      gaia_g_max_for_cadence1: 16.0
      gaia_rp_max_for_cadence1: 16.0
      gaia_g_mag_limit: 13.5
      gaia_rp_mag_limit: 13.5
      cadence1: 'bright_single_2x1'
      cadence2: 'dark_flexible_1x2'
      cadence3: 'dark_flexible_2x2'
      det_like_min: 12.0
      det_like_for_priority: 12.0
      min_det_like_for_core: 12.0
      min_ero_flux_for_core: 0.0
      min_gal_lat_for_core: 10.0
      min_dec_for_core: -75.0
      p_any_min: 0.01
      spec_sn_thresh: 1.60
      spec_z_err_thresh: 0.002
      priority_floor: 1510
      dpriority_not_hard: 1
      dpriority_match_flags: 2
      dpriority_det_like: 4
      dpriority_has_spec: 200
      dpriority_non_core: 2000
    bhm_spiders_agn_gaiadr3:
      value: 1.0
      ero_version: 'eRASS_s3_1B_221007_poscorr_v007'
      xmatch_method1: 'XPS/NWAY'
      xmatch_method2: ''
      xmatch_version1: 'JWMS_24Oct22'
      xmatch_version2: ''
      opt_cat: 'gedr3'
      gaia_g_max_for_cadence1: 16.0
      gaia_rp_max_for_cadence1: 16.0
      gaia_g_max_for_cadence2: 19.0
      gaia_rp_max_for_cadence2: 19.0
      gaia_g_mag_limit: 13.5
      gaia_rp_mag_limit: 13.5
      cadence1: 'bright_single_2x1'
      cadence2: 'dark_flexible_1x2'
      cadence3: 'dark_flexible_2x2'
      det_like_min: 6.0
      det_like_for_priority: 8.0
      min_det_like_for_core: 7.0
      min_ero_flux_for_core: 2.0e-14
      min_gal_lat_for_core: 15.0
      min_dec_for_core: -75.0
      min_gaia_g_for_core: 16.0
      max_gaia_g_for_core: 21.0
      p_any_min: 0.1
      spec_sn_thresh: 1.60
      spec_z_err_thresh: 0.002
      priority_floor: 1540
      dpriority_not_hard: 1
      dpriority_match_flags: 2
      dpriority_det_like: 4
      dpriority_has_spec: 200
      in_plane_lat_cut: 15.0
      dpriority_non_core: 2000
    bhm_spiders_agn_tda:
      value: 0.0
      ero_version: 'eRASS_s3_1B_220829_poscorr_v006'
      xmatch_method: 'XPS/NWAY_EROTDA'
      xmatch_version: 'JWMS_06Oct22_erotda'
      opt_cat: 'lsdr10'
      fibermag_r_min: 13.5
      fibermag_r_max: 22.5
      fibermag_i_min: 13.5
      fibermag_i_max: 22.3
      fibermag_z_min: 13.5
      fibermag_z_max: 21.5
      fibermag_r_for_cadence1: 16.5
      fibermag_r_for_cadence2: 18.5
      gaia_g_max_for_cadence1: 16.0
      gaia_rp_max_for_cadence1: 16.0
      gaia_g_mag_limit: 13.5
      gaia_rp_mag_limit: 13.5
      cadence1: 'bright_single_2x1'
      cadence2: 'dark_flexible_1x2'
      cadence3: 'dark_flexible_2x2'
      priority_floor: 1690
    bhm_spiders_agn_sep:
      value: 1.0
      ero_version: 'eRASS_s5_V29C'
      xmatch_method1: 'XPS/NWAY'
      xmatch_method2: ''
      xmatch_version1: 'JWTL_Oct22'
      xmatch_version2: ''
      opt_cat: 'gedr3'
      gaia_g_max_for_cadence1: 16.0
      gaia_rp_max_for_cadence1: 16.0
      gaia_g_max_for_cadence2: 19.0
      gaia_rp_max_for_cadence2: 19.0
      gaia_g_mag_limit: 13.5
      gaia_rp_mag_limit: 13.5
      cadence1: 'bright_single_2x1'
      cadence2: 'dark_flexible_1x2'
      cadence3: 'dark_flexible_2x2'
      det_like_min: 6.0
      det_like_for_priority: 8.0
      min_det_like_for_core: 7.0
      min_ero_flux_for_core: 1.0e-14
      min_gal_lat_for_core: 15.0
      min_dec_for_core: -90.0
      min_gaia_g_for_core: 16.0
      max_gaia_g_for_core: 21.5
      p_any_min: 0.1
      spec_sn_thresh: 1.60
      spec_z_err_thresh: 0.002
      priority_floor: 1500
      dpriority_not_hard: 1
      dpriority_match_flags: 2
      dpriority_det_like: 4
      dpriority_has_spec: 200
      in_plane_lat_cut: 15.0
      dpriority_non_core: 2000
    bhm_aqmes_med:
      priority: 1100
      value: 100.0
      fieldlist: masks/candidate_target_fields_bhm_aqmes_med_v0.3.1.fits
      mag_i_min: 16.0
      mag_i_max: 19.1
      cadence: 'dark_10x4_4yr'
    bhm_aqmes_med_faint:
      priority: 3100
      value: 1.0
      fieldlist: masks/candidate_target_fields_bhm_aqmes_med_v0.3.1.fits
      mag_i_min: 19.1
      mag_i_max: 21.0
      cadence: 'dark_10x4_4yr'
    bhm_aqmes_wide2:
      priority: 1210
      value: 100.0
      fieldlist: masks/candidate_target_fields_bhm_aqmes_wide_v0.3.1.fits
      mag_i_min: 16.0
      mag_i_max: 19.1
      cadence: 'dark_2x4'
    bhm_aqmes_wide2_faint:
      priority: 3210
      value: 1.0
      fieldlist: masks/candidate_target_fields_bhm_aqmes_wide_v0.3.1.fits
      mag_i_min: 19.1
      mag_i_max: 21.0
      cadence: 'dark_2x4'
    bhm_aqmes_bonus_core:
      priority: 3300
      value: 0.2
      fieldlist: None
      mag_i_min: 16.0
      mag_i_max: 19.1
      cadence: 'dark_flexible_2x2'
    bhm_aqmes_bonus_faint:
      priority: 3302
      value: 0.1
      fieldlist: None
      mag_i_min: 19.1
      mag_i_max: 21.0
      cadence: 'dark_flexible_2x2'
    bhm_aqmes_bonus_bright:
      priority: 4040
      value: 0.1
      fieldlist: None
      mag_i_min: 14.0
      mag_i_max: 18.0
      cadence: 'bright_single_2x1'
=======

'1.0.34':
  xmatch_plan: 1.0.0
  cartons:
    - mwm_bin_rv_short_mdwarf
    - mwm_bin_rv_short_subgiant
    - mwm_bin_rv_short_rgb
    - mwm_snc_ext_apogee
    - mwm_snc_ext_boss
  open_fiber_path: /uufs/chpc.utah.edu/common/home/sdss50/sdsswork/target/open_fiber/1.0.0/draft2/
  schema: sandbox
  magnitudes:
    h: [catalog_to_twomass_psc, twomass_psc, twomass_psc.h_m]
    j: [catalog_to_twomass_psc, twomass_psc, twomass_psc.j_m]
    k: [catalog_to_twomass_psc, twomass_psc, twomass_psc.k_m]
    bp: [catalog_to_gaia_dr3_source, gaia_dr3_source, gaia_dr3_source.phot_bp_mean_mag]
    rp: [catalog_to_gaia_dr3_source, gaia_dr3_source, gaia_dr3_source.phot_rp_mean_mag]
    gaia_g: [catalog_to_gaia_dr3_source, gaia_dr3_source, gaia_dr3_source.phot_g_mean_mag]
  database_options:
    work_mem: '10GB'
>>>>>>> 992fc8ac

'1.0.33':
  xmatch_plan: 1.0.0
  cartons:
    - mwm_yso_disk_apogee_single
    - mwm_yso_disk_boss_single
    - mwm_yso_embedded_apogee_single
    - mwm_yso_nebula_apogee_single
    - mwm_yso_variable_apogee_single
    - mwm_yso_variable_boss_single
    - mwm_yso_cmz_apogee_single
    - mwm_yso_cluster_apogee_single
    - mwm_yso_cluster_boss_single
    - mwm_yso_pms_apogee_sagitta_edr3_single
    - mwm_yso_pms_apogee_zari18pms_single
    - mwm_yso_pms_boss_sagitta_edr3_single
    - mwm_yso_pms_boss_zari18pms_single
  open_fiber_path: /uufs/chpc.utah.edu/common/home/sdss50/sdsswork/target/open_fiber/1.0.0/draft2/
  schema: sandbox
  magnitudes:
    h: [catalog_to_twomass_psc, twomass_psc, twomass_psc.h_m]
    j: [catalog_to_twomass_psc, twomass_psc, twomass_psc.j_m]
    k: [catalog_to_twomass_psc, twomass_psc, twomass_psc.k_m]
    bp: [catalog_to_gaia_dr3_source, gaia_dr3_source, gaia_dr3_source.phot_bp_mean_mag]
    rp: [catalog_to_gaia_dr3_source, gaia_dr3_source, gaia_dr3_source.phot_rp_mean_mag]
    gaia_g: [catalog_to_gaia_dr3_source, gaia_dr3_source, gaia_dr3_source.phot_g_mean_mag]
  database_options:
    work_mem: '10GB'

'1.0.32':
  xmatch_plan: 1.0.0
  cartons:
    - mwm_magcloud_agb_apogee
    - mwm_magcloud_rgb_boss
    - mwm_cb_galex_vol
    - mwm_cb_swiftuvot
    - mwm_cb_xmmom
  open_fiber_path: /uufs/chpc.utah.edu/common/home/sdss50/sdsswork/target/open_fiber/1.0.0/draft2/
  schema: sandbox
  parameters:
    mwm_magcloud_agb_apogee:
      h_lim: 13
      pmra_rough: [-3, 3]
      pmdec_rough: [-3, 3]
      gaiag_rough: 18
      bp_rp_rough: 1
      astro_rough: [59.5, -72.8, 30]
      pmdist: 1.2
      jkcut_lmc: [0.96, 1.240, 1.70, 1.42]
      hcut_lmc: [12.35, 12.35, 8.0, 8.0]
      mlon_a: -1.5728745
      mlon_b: -19.292601
      jkcut_smc_off: -0.06
      hcut_smc_off: 0.4
    mwm_magcloud_rgb_boss:
      g_lim: 18.5
      pmra_rough: [-3, 3]
      pmdec_rough: [-3, 3]
      gaiag_rough: 18.5
      bp_rp_rough: 1
      astro_rough: [59.5, -72.8, 35]
      pmdist: 1.2
      bprpcut: [0.95, 1.2649, 1.62255, 1.9889, 2.4164, 3.1492, 4.283, 4.30, 3.3411]
      gcut: [17.5, 15.8064, 15.2065, 14.6065, 14.0212, 14.6358, 15.6162, 16.24, 17.5]
  magnitudes:
    h: [catalog_to_twomass_psc, twomass_psc, twomass_psc.h_m]
    j: [catalog_to_twomass_psc, twomass_psc, twomass_psc.j_m]
    k: [catalog_to_twomass_psc, twomass_psc, twomass_psc.k_m]
    bp: [catalog_to_gaia_dr3_source, gaia_dr3_source, gaia_dr3_source.phot_bp_mean_mag]
    rp: [catalog_to_gaia_dr3_source, gaia_dr3_source, gaia_dr3_source.phot_rp_mean_mag]
    gaia_g: [catalog_to_gaia_dr3_source, gaia_dr3_source, gaia_dr3_source.phot_g_mean_mag]
  database_options:
    work_mem: '20GB'
    enable_bitmapscan: true

'1.0.31':
  xmatch_plan: 1.0.0
  cartons:
    - mwm_cb_cvcandidates_apogee
    - mwm_cb_cvcandidates_boss
  open_fiber_path: /uufs/chpc.utah.edu/common/home/sdss50/sdsswork/target/open_fiber/1.0.0/draft2/
  schema: sandbox
  magnitudes:
    h: [catalog_to_twomass_psc, twomass_psc, twomass_psc.h_m]
    j: [catalog_to_twomass_psc, twomass_psc, twomass_psc.j_m]
    k: [catalog_to_twomass_psc, twomass_psc, twomass_psc.k_m]
    bp: [catalog_to_gaia_dr3_source, gaia_dr3_source, gaia_dr3_source.phot_bp_mean_mag]
    rp: [catalog_to_gaia_dr3_source, gaia_dr3_source, gaia_dr3_source.phot_rp_mean_mag]
    gaia_g: [catalog_to_gaia_dr3_source, gaia_dr3_source, gaia_dr3_source.phot_g_mean_mag]
  database_options:
    work_mem: '10GB'

'1.0.30':
  xmatch_plan: 1.0.0
  cartons:
    - mwm_cb_galex_vol
    - mwm_cb_swiftuvot
    - mwm_cb_xmmom
  schema: sandbox
  magnitudes:
    h: [catalog_to_twomass_psc, twomass_psc, twomass_psc.h_m]
    j: [catalog_to_twomass_psc, twomass_psc, twomass_psc.j_m]
    k: [catalog_to_twomass_psc, twomass_psc, twomass_psc.k_m]
    bp: [catalog_to_gaia_dr3_source, gaia_dr3_source, gaia_dr3_source.phot_bp_mean_mag]
    rp: [catalog_to_gaia_dr3_source, gaia_dr3_source, gaia_dr3_source.phot_rp_mean_mag]
    gaia_g: [catalog_to_gaia_dr3_source, gaia_dr3_source, gaia_dr3_source.phot_g_mean_mag]
  database_options:
    work_mem: '10GB'

'1.0.29':
  xmatch_plan: 1.0.0
  cartons:
    - ops_std_boss_ps1dr2
  schema: sandbox
  magnitudes:
    h: [catalog_to_twomass_psc, twomass_psc, twomass_psc.h_m]
    j: [catalog_to_twomass_psc, twomass_psc, twomass_psc.j_m]
    k: [catalog_to_twomass_psc, twomass_psc, twomass_psc.k_m]
    bp: [catalog_to_gaia_dr3_source, gaia_dr3_source, gaia_dr3_source.phot_bp_mean_mag]
    rp: [catalog_to_gaia_dr3_source, gaia_dr3_source, gaia_dr3_source.phot_rp_mean_mag]
    gaia_g: [catalog_to_gaia_dr3_source, gaia_dr3_source, gaia_dr3_source.phot_g_mean_mag]
  database_options:
    work_mem: '10GB'
  parameters:
    ops_std_boss_ps1dr2:
      mag_ps_r_min: 15.95
      mag_ps_r_max: 18.05
      mag_gaia_g_min: 15.7
      mag_gaia_g_max: 18.1
      parallax_min_at_g16: 0.2
      parallax_min_slope: -0.22
      parallax_max: 0.7
      dered_dist_max: 0.10
      g_r_dered_nominal: 0.24
      r_i_dered_nominal: 0.08
      i_z_dered_nominal: 0.00
      bp_rp_dered_nominal: 0.67
      bp_g_dered_nominal: 0.24
      tic_ebv_max: 1.50
      bp_rp_dered_min: 0.57
      bp_rp_dered_max: 0.77

'1.0.28':
  xmatch_plan: 1.0.0
  cartons:
    - mwm_snc_100pc_boss
    - mwm_snc_ext_boss
    - mwm_wd_gaia
  open_fiber_path: /uufs/chpc.utah.edu/common/home/sdss50/sdsswork/target/open_fiber/1.0.0/draft2/
  schema: sandbox
  magnitudes:
    h: [catalog_to_twomass_psc, twomass_psc, twomass_psc.h_m]
    j: [catalog_to_twomass_psc, twomass_psc, twomass_psc.j_m]
    k: [catalog_to_twomass_psc, twomass_psc, twomass_psc.k_m]
    bp: [catalog_to_gaia_dr3_source, gaia_dr3_source, gaia_dr3_source.phot_bp_mean_mag]
    rp: [catalog_to_gaia_dr3_source, gaia_dr3_source, gaia_dr3_source.phot_rp_mean_mag]
    gaia_g: [catalog_to_gaia_dr3_source, gaia_dr3_source, gaia_dr3_source.phot_g_mean_mag]
  database_options:
    work_mem: '10GB'

'1.0.27':
  xmatch_plan: 1.0.0
  cartons:
    - mwm_magcloud_agb_apogee
    - mwm_magcloud_rgb_boss
  open_fiber_path: /uufs/chpc.utah.edu/common/home/sdss50/sdsswork/target/open_fiber/1.0.0/draft2/
  schema: sandbox
  parameters:
    mwm_magcloud_agb_apogee:
      h_lim: 13
      pmra_rough: [-3, 3]
      pmdec_rough: [-3, 3]
      gaiag_rough: 18
      bp_rp_rough: 1
      astro_rough: [59.5, -72.8, 30]
      pmdist: 1.2
      jkcut_lmc: [0.96, 1.240, 1.70, 1.42]
      hcut_lmc: [12.35, 12.35, 8.0, 8.0]
      mlon_a: -1.5728745
      mlon_b: -19.292601
      jkcut_smc_off: -0.06
      hcut_smc_off: 0.4
    mwm_magcloud_rgb_boss:
      g_lim: 18.5
      pmra_rough: [-3, 3]
      pmdec_rough: [-3, 3]
      gaiag_rough: 18.5
      bp_rp_rough: 1
      astro_rough: [59.5, -72.8, 35]
      pmdist: 1.2
      bprpcut: [0.95, 1.2649, 1.62255, 1.9889, 2.4164, 3.1492, 4.283, 4.30, 3.3411]
      gcut: [17.5, 15.8064, 15.2065, 14.6065, 14.0212, 14.6358, 15.6162, 16.24, 17.5]
  magnitudes:
    h: [catalog_to_twomass_psc, twomass_psc, twomass_psc.h_m]
    j: [catalog_to_twomass_psc, twomass_psc, twomass_psc.j_m]
    k: [catalog_to_twomass_psc, twomass_psc, twomass_psc.k_m]
    bp: [catalog_to_gaia_dr3_source, gaia_dr3_source, gaia_dr3_source.phot_bp_mean_mag]
    rp: [catalog_to_gaia_dr3_source, gaia_dr3_source, gaia_dr3_source.phot_rp_mean_mag]
    gaia_g: [catalog_to_gaia_dr3_source, gaia_dr3_source, gaia_dr3_source.phot_g_mean_mag]
  database_options:
    work_mem: '10GB'
    enable_bitmapscan: true

'1.0.26':
  xmatch_plan: 1.0.0
  cartons:
    - mwm_monitor_apogee_n188_long
    - mwm_monitor_apogee_n188_short
    - mwm_monitor_apogee_m67_long
    - mwm_monitor_apogee_m67_short
    - mwm_monitor_apogee_m15_long
    - mwm_monitor_apogee_m15_short
  open_fiber_path: /uufs/chpc.utah.edu/common/home/sdss50/sdsswork/target/open_fiber/1.0.0/draft2/
  schema: sandbox
  parameters:
    mwm_magcloud_agb_apogee:
      h_lim: 13
      pmra_rough: [-3, 3]
      pmdec_rough: [-3, 3]
      gaiag_rough: 18
      bp_rp_rough: 1
      astro_rough: [59.5, -72.8, 30]
      pmdist: 1.2
      jkcut_lmc: [0.96, 1.240, 1.70, 1.42]
      hcut_lmc: [12.35, 12.35, 8.0, 8.0]
      mlon_a: -1.5728745
      mlon_b: -19.292601
      jkcut_smc_off: -0.06
      hcut_smc_off: 0.4
    mwm_magcloud_rgb_boss:
      g_lim: 18.5
      pmra_rough: [-3, 3]
      pmdec_rough: [-3, 3]
      gaiag_rough: 18.5
      bp_rp_rough: 1
      astro_rough: [59.5, -72.8, 35]
      pmdist: 1.2
      bprpcut: [0.95, 1.2649, 1.62255, 1.9889, 2.4164, 3.1492, 4.283, 4.30, 3.3411]
      gcut: [17.5, 15.8064, 15.2065, 14.6065, 14.0212, 14.6358, 15.6162, 16.24, 17.5]
  magnitudes:
    h: [catalog_to_twomass_psc, twomass_psc, twomass_psc.h_m]
    j: [catalog_to_twomass_psc, twomass_psc, twomass_psc.j_m]
    k: [catalog_to_twomass_psc, twomass_psc, twomass_psc.k_m]
    bp: [catalog_to_gaia_dr3_source, gaia_dr3_source, gaia_dr3_source.phot_bp_mean_mag]
    rp: [catalog_to_gaia_dr3_source, gaia_dr3_source, gaia_dr3_source.phot_rp_mean_mag]
    gaia_g: [catalog_to_gaia_dr3_source, gaia_dr3_source, gaia_dr3_source.phot_g_mean_mag]
  database_options:
    work_mem: '10GB'
    enable_bitmapscan: true

'1.0.25':
  xmatch_plan: 1.0.0
  cartons:
    - mwm_cb_galex_vol
    - mwm_cb_swiftuvot
    - mwm_cb_xmmom
  open_fiber_path: /uufs/chpc.utah.edu/common/home/sdss50/sdsswork/target/open_fiber/1.0.0/draft2/
  schema: sandbox
  magnitudes:
    h: [catalog_to_twomass_psc, twomass_psc, twomass_psc.h_m]
    j: [catalog_to_twomass_psc, twomass_psc, twomass_psc.j_m]
    k: [catalog_to_twomass_psc, twomass_psc, twomass_psc.k_m]
    bp: [catalog_to_gaia_dr3_source, gaia_dr3_source, gaia_dr3_source.phot_bp_mean_mag]
    rp: [catalog_to_gaia_dr3_source, gaia_dr3_source, gaia_dr3_source.phot_rp_mean_mag]
    gaia_g: [catalog_to_gaia_dr3_source, gaia_dr3_source, gaia_dr3_source.phot_g_mean_mag]
  database_options:
    work_mem: '5GB'
    enable_bitmapscan: false

'1.0.24':
  xmatch_plan: 1.0.0
  cartons:
    - mwm_cb_galex_mag
    - mwm_snc_100pc_boss
  open_fiber_path: /uufs/chpc.utah.edu/common/home/sdss50/sdsswork/target/open_fiber/1.0.0/draft2/
  schema: sandbox
  magnitudes:
    h: [catalog_to_twomass_psc, twomass_psc, twomass_psc.h_m]
    j: [catalog_to_twomass_psc, twomass_psc, twomass_psc.j_m]
    k: [catalog_to_twomass_psc, twomass_psc, twomass_psc.k_m]
    bp: [catalog_to_gaia_dr3_source, gaia_dr3_source, gaia_dr3_source.phot_bp_mean_mag]
    rp: [catalog_to_gaia_dr3_source, gaia_dr3_source, gaia_dr3_source.phot_rp_mean_mag]
    gaia_g: [catalog_to_gaia_dr3_source, gaia_dr3_source, gaia_dr3_source.phot_g_mean_mag]
  database_options:
    work_mem: '5GB'
    enable_bitmapscan: false

'1.0.23':
  xmatch_plan: 1.0.0
  cartons:
    - mwm_bin_vis_apogee
    - mwm_bin_vis_boss
    - mwm_dust_core
    - mwm_dust_core_dist
  open_fiber_path: /uufs/chpc.utah.edu/common/home/sdss50/sdsswork/target/open_fiber/1.0.0/draft2/
  schema: sandbox
  magnitudes:
    h: [catalog_to_twomass_psc, twomass_psc, twomass_psc.h_m]
    j: [catalog_to_twomass_psc, twomass_psc, twomass_psc.j_m]
    k: [catalog_to_twomass_psc, twomass_psc, twomass_psc.k_m]
    bp: [catalog_to_gaia_dr3_source, gaia_dr3_source, gaia_dr3_source.phot_bp_mean_mag]
    rp: [catalog_to_gaia_dr3_source, gaia_dr3_source, gaia_dr3_source.phot_rp_mean_mag]
    gaia_g: [catalog_to_gaia_dr3_source, gaia_dr3_source, gaia_dr3_source.phot_g_mean_mag]
  parameters:
    mwm_bin_vis_apogee:
      h_m_limit: 11
      class_a_priority: 2590
      class_b_priority: 2591
      rest_priority: 2592
    mwm_bin_vis_boss:
      h_m_limit: 11
      class_a_priority: 2595
      class_b_priority: 2596
      rest_priority: 2597
    mwm_dust_core:
      mwm_galactic_core_plan: 1.0.20
    mwm_dust_core_dist:
      mwm_galactic_core_dist_plan: 1.0.20
  database_options:
    work_mem: '5GB'
    enable_bitmapscan: false

'1.0.22':
  xmatch_plan: 1.0.0
  cartons:
    - mwm_halo_local
    - mwm_halo_local_dark
  open_fiber_path: /uufs/chpc.utah.edu/common/home/sdss50/sdsswork/target/open_fiber/1.0.0/draft2/
  schema: sandbox
  magnitudes:
    h: [catalog_to_twomass_psc, twomass_psc, twomass_psc.h_m]
    j: [catalog_to_twomass_psc, twomass_psc, twomass_psc.j_m]
    k: [catalog_to_twomass_psc, twomass_psc, twomass_psc.k_m]
    bp: [catalog_to_gaia_dr3_source, gaia_dr3_source, gaia_dr3_source.phot_bp_mean_mag]
    rp: [catalog_to_gaia_dr3_source, gaia_dr3_source, gaia_dr3_source.phot_rp_mean_mag]
    gaia_g: [catalog_to_gaia_dr3_source, gaia_dr3_source, gaia_dr3_source.phot_g_mean_mag]
  database_options:
    work_mem: '5GB'
    enable_bitmapscan: false

'1.0.21':
  xmatch_plan: 1.0.0
  cartons:
    - mwm_halo_mp_xp
    - mwm_halo_mp_xp_dark
  open_fiber_path: /uufs/chpc.utah.edu/common/home/sdss50/sdsswork/target/open_fiber/1.0.0/draft2/
  schema: sandbox
  magnitudes:
    h: [catalog_to_twomass_psc, twomass_psc, twomass_psc.h_m]
    j: [catalog_to_twomass_psc, twomass_psc, twomass_psc.j_m]
    k: [catalog_to_twomass_psc, twomass_psc, twomass_psc.k_m]
    bp: [catalog_to_gaia_dr3_source, gaia_dr3_source, gaia_dr3_source.phot_bp_mean_mag]
    rp: [catalog_to_gaia_dr3_source, gaia_dr3_source, gaia_dr3_source.phot_rp_mean_mag]
    gaia_g: [catalog_to_gaia_dr3_source, gaia_dr3_source, gaia_dr3_source.phot_g_mean_mag]
  database_options:
    work_mem: '5GB'
    enable_bitmapscan: false

'1.0.20':
  xmatch_plan: 1.0.0
  cartons:
    - mwm_galactic_core
    - mwm_galactic_core_dist
    - mwm_legacy_ir2opt
    - mwm_yso_pms_apogee_sagitta_edr3
    - mwm_bin_rv_short
  open_fiber_path: /uufs/chpc.utah.edu/common/home/sdss50/sdsswork/target/open_fiber/1.0.0/draft2/
  schema: sandbox
  magnitudes:
    h: [catalog_to_twomass_psc, twomass_psc, twomass_psc.h_m]
    j: [catalog_to_twomass_psc, twomass_psc, twomass_psc.j_m]
    k: [catalog_to_twomass_psc, twomass_psc, twomass_psc.k_m]
    bp: [catalog_to_gaia_dr3_source, gaia_dr3_source, gaia_dr3_source.phot_bp_mean_mag]
    rp: [catalog_to_gaia_dr3_source, gaia_dr3_source, gaia_dr3_source.phot_rp_mean_mag]
    gaia_g: [catalog_to_gaia_dr3_source, gaia_dr3_source, gaia_dr3_source.phot_g_mean_mag]
  database_options:
    work_mem: '5GB'
    enable_bitmapscan: false

'1.0.19':
  xmatch_plan: 1.0.0
  cartons:
    - ops_2mass_psc_brightneighbors
    - ops_gaia_brightneighbors
    - mwm_bin_gaia_astb_apogee
    - mwm_bin_gaia_astb_boss
    - mwm_bin_gaia_sb_apogee
    - mwm_bin_gaia_sb_boss
    - mwm_halo_distant_rrl
    - mwm_halo_distant_rrl_dark
  open_fiber_path: /uufs/chpc.utah.edu/common/home/sdss50/sdsswork/target/open_fiber/1.0.0/draft2/
  schema: sandbox
  magnitudes:
    h: [catalog_to_twomass_psc, twomass_psc, twomass_psc.h_m]
    j: [catalog_to_twomass_psc, twomass_psc, twomass_psc.j_m]
    k: [catalog_to_twomass_psc, twomass_psc, twomass_psc.k_m]
    bp: [catalog_to_gaia_dr3_source, gaia_dr3_source, gaia_dr3_source.phot_bp_mean_mag]
    rp: [catalog_to_gaia_dr3_source, gaia_dr3_source, gaia_dr3_source.phot_rp_mean_mag]
    gaia_g: [catalog_to_gaia_dr3_source, gaia_dr3_source, gaia_dr3_source.phot_g_mean_mag]
  database_options:
    work_mem: '5GB'
    enable_bitmapscan: false

'1.0.18':
  xmatch_plan: 1.0.0
  cartons:
    - mwm_dust_core
    - mwm_dust_core_dist
  open_fiber_path: /uufs/chpc.utah.edu/common/home/sdss50/sdsswork/target/open_fiber/1.0.0/draft2/
  schema: sandbox
  magnitudes:
    h: [catalog_to_twomass_psc, twomass_psc, twomass_psc.h_m]
    j: [catalog_to_twomass_psc, twomass_psc, twomass_psc.j_m]
    k: [catalog_to_twomass_psc, twomass_psc, twomass_psc.k_m]
    bp: [catalog_to_gaia_dr3_source, gaia_dr3_source, gaia_dr3_source.phot_bp_mean_mag]
    rp: [catalog_to_gaia_dr3_source, gaia_dr3_source, gaia_dr3_source.phot_rp_mean_mag]
    gaia_g: [catalog_to_gaia_dr3_source, gaia_dr3_source, gaia_dr3_source.phot_g_mean_mag]
  parameters:
    mwm_dust_core:
      mwm_galactic_core_plan: 1.0.6
    mwm_dust_core_dist:
      mwm_galactic_core_dist_plan: 1.0.6
  database_options:
    work_mem: '5GB'
    enable_bitmapscan: false

'1.0.17':
  xmatch_plan: 1.0.0
  cartons:
    - mwm_snc_100pc_apogee
    - mwm_snc_100pc_boss
    - mwm_snc_ext_apogee
    - mwm_snc_ext_boss
    - mwm_cb_galex_mag
    - mwm_cb_galex_vol
    - mwm_cb_xmmom
    - mwm_cb_swiftuvot
  open_fiber_path: /uufs/chpc.utah.edu/common/home/sdss50/sdsswork/target/open_fiber/1.0.0/draft2/
  schema: sandbox
  magnitudes:
    h: [catalog_to_twomass_psc, twomass_psc, twomass_psc.h_m]
    j: [catalog_to_twomass_psc, twomass_psc, twomass_psc.j_m]
    k: [catalog_to_twomass_psc, twomass_psc, twomass_psc.k_m]
    bp: [catalog_to_gaia_dr3_source, gaia_dr3_source, gaia_dr3_source.phot_bp_mean_mag]
    rp: [catalog_to_gaia_dr3_source, gaia_dr3_source, gaia_dr3_source.phot_rp_mean_mag]
    gaia_g: [catalog_to_gaia_dr3_source, gaia_dr3_source, gaia_dr3_source.phot_g_mean_mag]
  parameters:
    mwm_dust_core:
      mwm_galactic_core_plan: 1.0.6
    mwm_dust_core_dist:
      mwm_galactic_core_dist_plan: 1.0.6
  database_options:
    work_mem: '5GB'
    enable_bitmapscan: false

'1.0.16':
  xmatch_plan: 1.0.0
  cartons:
    - ops_std_boss
    - ops_std_boss_red
    - ops_std_boss_tic
    - ops_tycho2_brightneighbors
  open_fiber_path: /uufs/chpc.utah.edu/common/home/sdss50/sdsswork/target/open_fiber/1.0.0/draft2/
  schema: sandbox
  magnitudes:
    h: [catalog_to_twomass_psc, twomass_psc, twomass_psc.h_m]
    j: [catalog_to_twomass_psc, twomass_psc, twomass_psc.j_m]
    k: [catalog_to_twomass_psc, twomass_psc, twomass_psc.k_m]
    bp: [catalog_to_gaia_dr3_source, gaia_dr3_source, gaia_dr3_source.phot_bp_mean_mag]
    rp: [catalog_to_gaia_dr3_source, gaia_dr3_source, gaia_dr3_source.phot_rp_mean_mag]
    gaia_g: [catalog_to_gaia_dr3_source, gaia_dr3_source, gaia_dr3_source.phot_g_mean_mag]
  database_options:
    work_mem: '5GB'
  parameters:
    ops_std_boss_ps1dr2:
      mag_ps_r_min: 15.95
      mag_ps_r_max: 18.05
      mag_gaia_g_min: 15.7
      mag_gaia_g_max: 18.1
      parallax_min_at_g16: 0.2
      parallax_min_slope: -0.22
      parallax_max: 0.7
      dered_dist_max: 0.10
      g_r_dered_nominal: 0.24
      r_i_dered_nominal: 0.08
      i_z_dered_nominal: 0.00
      bp_rp_dered_nominal: 0.67
      bp_g_dered_nominal: 0.24
      tic_ebv_max: 1.50
      bp_rp_dered_min: 0.57
      bp_rp_dered_max: 0.77

'1.0.15':
  xmatch_plan: 1.0.0
  cartons:
    - ops_std_eboss
  open_fiber_path: /uufs/chpc.utah.edu/common/home/sdss50/sdsswork/target/open_fiber/1.0.0/draft2/
  schema: sandbox
  magnitudes:
    h: [catalog_to_twomass_psc, twomass_psc, twomass_psc.h_m]
    j: [catalog_to_twomass_psc, twomass_psc, twomass_psc.j_m]
    k: [catalog_to_twomass_psc, twomass_psc, twomass_psc.k_m]
    bp: [catalog_to_gaia_dr3_source, gaia_dr3_source, gaia_dr3_source.phot_bp_mean_mag]
    rp: [catalog_to_gaia_dr3_source, gaia_dr3_source, gaia_dr3_source.phot_rp_mean_mag]
    gaia_g: [catalog_to_gaia_dr3_source, gaia_dr3_source, gaia_dr3_source.phot_g_mean_mag]
  database_options:
    work_mem: '5GB'

'1.0.14':
  xmatch_plan: 1.0.0
  cartons:
    - ops_std_apogee
  open_fiber_path: /uufs/chpc.utah.edu/common/home/sdss50/sdsswork/target/open_fiber/1.0.0/draft2/
  schema: sandbox
  magnitudes:
    h: [catalog_to_twomass_psc, twomass_psc, twomass_psc.h_m]
    j: [catalog_to_twomass_psc, twomass_psc, twomass_psc.j_m]
    k: [catalog_to_twomass_psc, twomass_psc, twomass_psc.k_m]
    bp: [catalog_to_gaia_dr3_source, gaia_dr3_source, gaia_dr3_source.phot_bp_mean_mag]
    rp: [catalog_to_gaia_dr3_source, gaia_dr3_source, gaia_dr3_source.phot_rp_mean_mag]
    gaia_g: [catalog_to_gaia_dr3_source, gaia_dr3_source, gaia_dr3_source.phot_g_mean_mag]
  database_options:
    work_mem: '5GB'

'1.0.13':
  xmatch_plan: 1.0.0
  cartons:
    - ops_std_boss_gdr2
  open_fiber_path: /uufs/chpc.utah.edu/common/home/sdss50/sdsswork/target/open_fiber/1.0.0/draft2/
  schema: sandbox
  magnitudes:
    h: [catalog_to_twomass_psc, twomass_psc, twomass_psc.h_m]
    j: [catalog_to_twomass_psc, twomass_psc, twomass_psc.j_m]
    k: [catalog_to_twomass_psc, twomass_psc, twomass_psc.k_m]
    bp: [catalog_to_gaia_dr3_source, gaia_dr3_source, gaia_dr3_source.phot_bp_mean_mag]
    rp: [catalog_to_gaia_dr3_source, gaia_dr3_source, gaia_dr3_source.phot_rp_mean_mag]
    gaia_g: [catalog_to_gaia_dr3_source, gaia_dr3_source, gaia_dr3_source.phot_g_mean_mag]
  database_options:
    work_mem: '5GB'
  parameters:
    ops_std_boss_gdr2:
      mag_gaia_g_min: 15.8
      mag_gaia_g_max: 18.1
      mag_gaia_bp_min: 15.8
      mag_gaia_bp_max: 18.4
      mag_gaia_rp_min: 15.6
      mag_gaia_rp_max: 17.6
      parallax_min_at_g16: 0.2
      parallax_min_slope: -0.22
      parallax_max: 0.7
      dered_dist_max: 0.12
      bp_rp_dered_nominal: 0.67
      bp_g_dered_nominal: 0.24
      g_rp_dered_nominal: 0.43
      ebv_max: 0.25

'1.0.12':
  xmatch_plan: 1.0.0
  cartons:
    - bhm_rm_core
    - bhm_rm_known_spec
    - bhm_rm_var
    - bhm_rm_ancillary
    - bhm_rm_xrayqso
  open_fiber_path: /uufs/chpc.utah.edu/common/home/sdss50/sdsswork/target/open_fiber/1.0.0/draft2/
  schema: sandbox
  magnitudes:
    h: [catalog_to_twomass_psc, twomass_psc, twomass_psc.h_m]
    j: [catalog_to_twomass_psc, twomass_psc, twomass_psc.j_m]
    k: [catalog_to_twomass_psc, twomass_psc, twomass_psc.k_m]
    bp: [catalog_to_gaia_dr3_source, gaia_dr3_source, gaia_dr3_source.phot_bp_mean_mag]
    rp: [catalog_to_gaia_dr3_source, gaia_dr3_source, gaia_dr3_source.phot_rp_mean_mag]
    gaia_g: [catalog_to_gaia_dr3_source, gaia_dr3_source, gaia_dr3_source.phot_g_mean_mag]
  database_options:
    work_mem: '5GB'
  parameters:
    bhm_rm_base:
      fieldlist:
        - { name: SDSS-RM,  racen: 213.7042, deccen: 53.08333,  radius: 1.49 }
        - { name: COSMOS,   racen: 150.0,    deccen: 2.2,       radius: 1.49 }
        - { name: XMM-LSS,  racen: 35.70833, deccen: -5.05000,  radius: 1.49 }
        - { name: S-CVZ,    racen: 90.0,     deccen: -66.56056, radius: 1.00 }
        - { name: CDFS,     racen: 52.65,    deccen: -28.1,     radius: 1.00 }
        - { name: ELIAS-S1, racen: 9.450,    deccen: -44.00,    radius: 1.00 }
    bhm_rm_core:
      priority: 1002
      value: 1000.0
      mag_i_min: 17.0
      mag_i_max: 21.5
      mag_g_min_cvz_s: 16.0
      mag_g_max_cvz_s: 21.7
    bhm_rm_known_spec:
      priority: 1001
      value: 1000.0
      mag_i_min: 15.0
      mag_i_max: 21.7
      mag_i_max_sdss_rm: 21.7
      mag_i_max_cosmos: 21.5
      mag_i_max_xmm_lss: 21.5
      mag_g_min_cvz_s: 16.0
      mag_g_max_cvz_s: 21.7
    bhm_rm_var:
      priority: 1003
      value: 1000.0
      mag_i_min: 17.0
      mag_i_max: 20.5
      mag_g_min_cvz_s: 16.0
      mag_g_max_cvz_s: 21.7
    bhm_rm_ancillary:
      priority: 1004
      value: 1000.0
      mag_i_min: 15.0
      mag_i_max: 21.5
      mag_g_min_cvz_s: 16.0
      mag_g_max_cvz_s: 21.7
    bhm_rm_xrayqso:
      priority: 1005
      value: 1000.0
      mag_i_min: 15.0
      mag_i_max: 21.5
      mag_g_min_cvz_s: 16.0
      mag_g_max_cvz_s: 21.7

'1.0.11':
  xmatch_plan: 1.0.0
  cartons:
    - mwm_tess_rgb
    - mwm_wd_pwd
    - mwm_bin_rv_short
    - mwm_bin_rv_long
  open_fiber_path: /uufs/chpc.utah.edu/common/home/sdss50/sdsswork/target/open_fiber/1.0.0/draft2/
  schema: sandbox
  magnitudes:
    h: [catalog_to_twomass_psc, twomass_psc, twomass_psc.h_m]
    j: [catalog_to_twomass_psc, twomass_psc, twomass_psc.j_m]
    k: [catalog_to_twomass_psc, twomass_psc, twomass_psc.k_m]
    bp: [catalog_to_gaia_dr3_source, gaia_dr3_source, gaia_dr3_source.phot_bp_mean_mag]
    rp: [catalog_to_gaia_dr3_source, gaia_dr3_source, gaia_dr3_source.phot_rp_mean_mag]
    gaia_g: [catalog_to_gaia_dr3_source, gaia_dr3_source, gaia_dr3_source.phot_g_mean_mag]
  database_options:
    work_mem: '5GB'
  parameters:
    ops_std_boss_ps1dr2:
      mag_ps_r_min: 15.95
      mag_ps_r_max: 18.05
      mag_gaia_g_min: 15.5
      mag_gaia_g_max: 19.0
      parallax_min_at_g16: 0.2
      parallax_min_slope: -0.22
      parallax_max: 0.7
      dered_dist_max: 0.10
      g_r_dered_nominal: 0.24
      r_i_dered_nominal: 0.08
      i_z_dered_nominal: 0.00
      bp_rp_dered_nominal: 0.67
      bp_g_dered_nominal: 0.24
    ops_std_boss_gdr2:
      mag_gaia_g_min: 15.8
      mag_gaia_g_max: 18.1
      mag_gaia_bp_min: 15.8
      mag_gaia_bp_max: 18.4
      mag_gaia_rp_min: 15.6
      mag_gaia_rp_max: 17.6
      parallax_min_at_g16: 0.2
      parallax_min_slope: -0.22
      parallax_max: 0.7
      dered_dist_max: 0.12
      bp_rp_dered_nominal: 0.67
      bp_g_dered_nominal: 0.24
      g_rp_dered_nominal: 0.43
      ebv_max: 0.25

'1.0.10':
  xmatch_plan: 1.0.0
  cartons:
  open_fiber_path: /uufs/chpc.utah.edu/common/home/sdss50/sdsswork/target/open_fiber/1.0.0/draft2/
  schema: sandbox
  magnitudes:
    h: [catalog_to_twomass_psc, twomass_psc, twomass_psc.h_m]
    j: [catalog_to_twomass_psc, twomass_psc, twomass_psc.j_m]
    k: [catalog_to_twomass_psc, twomass_psc, twomass_psc.k_m]
    bp: [catalog_to_gaia_dr3_source, gaia_dr3_source, gaia_dr3_source.phot_bp_mean_mag]
    rp: [catalog_to_gaia_dr3_source, gaia_dr3_source, gaia_dr3_source.phot_rp_mean_mag]
    gaia_g: [catalog_to_gaia_dr3_source, gaia_dr3_source, gaia_dr3_source.phot_g_mean_mag]
  database_options:
    work_mem: '5GB'

'1.0.9':
  xmatch_plan: 1.0.0
  cartons:
    - bhm_rm_core
    - bhm_rm_known_spec
    - bhm_rm_var
    - bhm_rm_ancillary
    - bhm_rm_xrayqso
  open_fiber_path: /uufs/chpc.utah.edu/common/home/sdss50/sdsswork/target/open_fiber/1.0.0/draft2/
  schema: sandbox
  magnitudes:
    h: [catalog_to_twomass_psc, twomass_psc, twomass_psc.h_m]
    j: [catalog_to_twomass_psc, twomass_psc, twomass_psc.j_m]
    k: [catalog_to_twomass_psc, twomass_psc, twomass_psc.k_m]
    bp: [catalog_to_gaia_dr3_source, gaia_dr3_source, gaia_dr3_source.phot_bp_mean_mag]
    rp: [catalog_to_gaia_dr3_source, gaia_dr3_source, gaia_dr3_source.phot_rp_mean_mag]
    gaia_g: [catalog_to_gaia_dr3_source, gaia_dr3_source, gaia_dr3_source.phot_g_mean_mag]
  database_options:
    work_mem: '5GB'
  parameters:
    bhm_rm_base:
      fieldlist:
        - { name: SDSS-RM,  racen: 213.7042, deccen: 53.08333,  radius: 1.49 }
        - { name: COSMOS,   racen: 150.0,    deccen: 2.2,       radius: 1.49 }
        - { name: XMM-LSS,  racen: 35.70833, deccen: -5.05000,  radius: 1.49 }
        - { name: S-CVZ,    racen: 90.0,     deccen: -66.56056, radius: 1.00 }
        - { name: CDFS,     racen: 52.65,    deccen: -28.1,     radius: 1.00 }
        - { name: ELIAS-S1, racen: 9.450,    deccen: -44.00,    radius: 1.00 }
    bhm_rm_core:
      priority: 1002
      value: 1000.0
      mag_i_min: 17.0
      mag_i_max: 21.5
      mag_g_min_cvz_s: 16.0
      mag_g_max_cvz_s: 21.7
    bhm_rm_known_spec:
      priority: 1001
      value: 1000.0
      mag_i_min: 15.0
      mag_i_max: 21.7
      mag_i_max_sdss_rm: 21.7
      mag_i_max_cosmos: 21.5
      mag_i_max_xmm_lss: 21.5
      mag_g_min_cvz_s: 16.0
      mag_g_max_cvz_s: 21.7
    bhm_rm_var:
      priority: 1003
      value: 1000.0
      mag_i_min: 17.0
      mag_i_max: 20.5
      mag_g_min_cvz_s: 16.0
      mag_g_max_cvz_s: 21.7
    bhm_rm_ancillary:
      priority: 1004
      value: 1000.0
      mag_i_min: 15.0
      mag_i_max: 21.5
      mag_g_min_cvz_s: 16.0
      mag_g_max_cvz_s: 21.7
    bhm_rm_xrayqso:
      priority: 1005
      value: 1000.0
      mag_i_min: 15.0
      mag_i_max: 21.5
      mag_g_min_cvz_s: 16.0
      mag_g_max_cvz_s: 21.7

'1.0.8':
  xmatch_plan: 1.0.0
  cartons:
    - mwm_yso_nebula_apogee
    - mwm_erosita_compact
    - mwm_erosita_compact_deep
    - mwm_ob_core
    - mwm_ob_cepheids
    - mwm_legacy_ir2opt
  open_fiber_path: /uufs/chpc.utah.edu/common/home/sdss50/sdsswork/target/open_fiber/1.0.0/draft2/
  schema: sandbox
  magnitudes:
    h: [catalog_to_twomass_psc, twomass_psc, twomass_psc.h_m]
    j: [catalog_to_twomass_psc, twomass_psc, twomass_psc.j_m]
    k: [catalog_to_twomass_psc, twomass_psc, twomass_psc.k_m]
    bp: [catalog_to_gaia_dr3_source, gaia_dr3_source, gaia_dr3_source.phot_bp_mean_mag]
    rp: [catalog_to_gaia_dr3_source, gaia_dr3_source, gaia_dr3_source.phot_rp_mean_mag]
    gaia_g: [catalog_to_gaia_dr3_source, gaia_dr3_source, gaia_dr3_source.phot_g_mean_mag]
  database_options:
    work_mem: '5GB'
  parameters:
    ops_std_boss_ps1dr2:
      mag_ps_r_min: 15.95
      mag_ps_r_max: 18.05
      mag_gaia_g_min: 15.5
      mag_gaia_g_max: 19.0
      parallax_min_at_g16: 0.2
      parallax_min_slope: -0.22
      parallax_max: 0.7
      dered_dist_max: 0.10
      g_r_dered_nominal: 0.24
      r_i_dered_nominal: 0.08
      i_z_dered_nominal: 0.00
      bp_rp_dered_nominal: 0.67
      bp_g_dered_nominal: 0.24
    ops_std_boss_gdr2:
      mag_gaia_g_min: 15.8
      mag_gaia_g_max: 18.1
      mag_gaia_bp_min: 15.8
      mag_gaia_bp_max: 18.4
      mag_gaia_rp_min: 15.6
      mag_gaia_rp_max: 17.6
      parallax_min_at_g16: 0.2
      parallax_min_slope: -0.22
      parallax_max: 0.7
      dered_dist_max: 0.12
      bp_rp_dered_nominal: 0.67
      bp_g_dered_nominal: 0.24
      g_rp_dered_nominal: 0.43
      ebv_max: 0.25

'1.0.7':
  xmatch_plan: 1.0.0
  cartons:
  open_fiber_path: /uufs/chpc.utah.edu/common/home/sdss50/sdsswork/target/open_fiber/1.0.0/draft2/
  schema: sandbox
  magnitudes:
    h: [catalog_to_twomass_psc, twomass_psc, twomass_psc.h_m]
    j: [catalog_to_twomass_psc, twomass_psc, twomass_psc.j_m]
    k: [catalog_to_twomass_psc, twomass_psc, twomass_psc.k_m]
    bp: [catalog_to_gaia_dr3_source, gaia_dr3_source, gaia_dr3_source.phot_bp_mean_mag]
    rp: [catalog_to_gaia_dr3_source, gaia_dr3_source, gaia_dr3_source.phot_rp_mean_mag]
    gaia_g: [catalog_to_gaia_dr3_source, gaia_dr3_source, gaia_dr3_source.phot_g_mean_mag]
  database_options:
    work_mem: '5GB'

'1.0.6':
  xmatch_plan: 1.0.0
  cartons:
    - bhm_spiders_clusters_lsdr10
    - mwm_yso_nebula_apogee
    - mwm_yso_cluster_apogee
    - mwm_yso_cluster_boss
    - mwm_ob_cepheids
    - mwm_ob_core
    - mwm_yso_disk_apogee
    - mwm_yso_disk_boss
    - mwm_yso_cmz_apogee
    - mwm_yso_variable_apogee
    - mwm_yso_variable_boss
    - mwm_yso_embedded_apogee
    - mwm_yso_pms_apogee_sagitta_edr3
    - mwm_yso_pms_apogee_zari18pms
    - mwm_yso_pms_boss_sagitta_edr3
    - mwm_yso_pms_boss_zari18pms
    - mwm_tess_2min
    - mwm_galactic_core
    - mwm_galactic_core_dist
  open_fiber_path: /uufs/chpc.utah.edu/common/home/sdss50/sdsswork/target/open_fiber/1.0.0/draft2/
  schema: sandbox
  magnitudes:
    h: [catalog_to_twomass_psc, twomass_psc, twomass_psc.h_m]
    j: [catalog_to_twomass_psc, twomass_psc, twomass_psc.j_m]
    k: [catalog_to_twomass_psc, twomass_psc, twomass_psc.k_m]
    bp: [catalog_to_gaia_dr3_source, gaia_dr3_source, gaia_dr3_source.phot_bp_mean_mag]
    rp: [catalog_to_gaia_dr3_source, gaia_dr3_source, gaia_dr3_source.phot_rp_mean_mag]
    gaia_g: [catalog_to_gaia_dr3_source, gaia_dr3_source, gaia_dr3_source.phot_g_mean_mag]
  database_options:
    work_mem: '5GB'
  parameters:
    bhm_spiders_clusters_lsdr10:
      value_bcg: 5.0
      value_member: 1.0
      ero_version: 'eRASS4_020'
      xmatch_method: 'eromapper'
      xmatch_version: 'lsdr10a_grz_z_v'
      opt_cat: 'lsdr10'
      det_like_min: 8.0
      xmatch_metric_min: 0.25
      fibertotmag_i_min: 13.5
      fibertotmag_i_max: 21.0
      fibertotmag_z_min: 13.5
      fibertotmag_z_max: 20.5
      fibertotmag_i_min_for_core: 16.0
      fibertotmag_i_max_for_core: 20.5
      fibertotmag_z_min_for_core: 16.0
      fibertotmag_z_max_for_core: 20.0
      fibertotmag_r_for_cadence1: 16.5
      fibertotmag_z_for_cadence1: 16.5
      fibertotmag_r_for_cadence2: 18.5
      gaia_g_max_for_cadence1: 16.0
      gaia_rp_max_for_cadence1: 16.0
      gaia_g_mag_limit: 13.5
      gaia_rp_mag_limit: 13.5
      cadence1: 'bright_2x1'
      cadence2: 'dark_1x2'
      cadence3: 'dark_1x4'
      spec_join_radius: 1.0
      spec_sn_thresh: 2.00
      spec_z_err_thresh: 0.01
      priority_floor_bcg: 1501
      priority_floor_member: 1630
      priority_levels: 31
      dpriority_non_core: 2000

'1.0.5':
  xmatch_plan: 1.0.0
  cartons:
    - bhm_rm_core
    - bhm_rm_known_spec
    - bhm_rm_var
    - bhm_rm_ancillary
    - bhm_rm_xrayqso
    - bhm_aqmes_med
    - bhm_aqmes_med_faint
    - bhm_aqmes_bonus_bright
    - bhm_aqmes_bonus_core
    - bhm_aqmes_bonus_faint
    - bhm_aqmes_wide2
    - bhm_aqmes_wide2_faint
    - bhm_spiders_agn_lsdr10
    - bhm_spiders_agn_gaiadr3
    - bhm_spiders_agn_sep
    - bhm_spiders_agn_tda
    - bhm_spiders_agn_hard
    - bhm_csc_boss
    - bhm_csc_apogee
    - bhm_gua_dark
    - bhm_gua_bright
    - mwm_erosita_stars
    - mwm_erosita_compact
    - mwm_erosita_compact_deep
    - ops_std_boss_lsdr10
    - bhm_colr_galaxies_lsdr10
  open_fiber_path: /uufs/chpc.utah.edu/common/home/sdss50/sdsswork/target/open_fiber/1.0.0/draft2/
  schema: sandbox
  magnitudes:
    h: [catalog_to_twomass_psc, twomass_psc, twomass_psc.h_m]
    j: [catalog_to_twomass_psc, twomass_psc, twomass_psc.j_m]
    k: [catalog_to_twomass_psc, twomass_psc, twomass_psc.k_m]
    bp: [catalog_to_gaia_dr3_source, gaia_dr3_source, gaia_dr3_source.phot_bp_mean_mag]
    rp: [catalog_to_gaia_dr3_source, gaia_dr3_source, gaia_dr3_source.phot_rp_mean_mag]
    gaia_g: [catalog_to_gaia_dr3_source, gaia_dr3_source, gaia_dr3_source.phot_g_mean_mag]
  database_options:
    work_mem: '5GB'
  parameters:
    bhm_aqmes_med:
      priority: 1100
      value: 100.0
      fieldlist: masks/candidate_target_fields_bhm_aqmes_med_v0.3.1.fits
      mag_i_min: 16.0
      mag_i_max: 19.1
    bhm_aqmes_med_faint:
      priority: 3100
      value: 1.0
      fieldlist: masks/candidate_target_fields_bhm_aqmes_med_v0.3.1.fits
      mag_i_min: 19.1
      mag_i_max: 21.0
    bhm_aqmes_wide2:
      priority: 1210
      value: 100.0
      fieldlist: masks/candidate_target_fields_bhm_aqmes_wide_v0.3.1.fits
      mag_i_min: 16.0
      mag_i_max: 19.1
    bhm_aqmes_wide2_faint:
      priority: 3210
      value: 1.0
      fieldlist: masks/candidate_target_fields_bhm_aqmes_wide_v0.3.1.fits
      mag_i_min: 19.1
      mag_i_max: 21.0
    bhm_aqmes_bonus_core:
      priority: 3300
      value: 0.2
      fieldlist: None
      mag_i_min: 16.0
      mag_i_max: 19.1
    bhm_aqmes_bonus_faint:
      priority: 3302
      value: 0.1
      fieldlist: None
      mag_i_min: 19.1
      mag_i_max: 21.0
    bhm_aqmes_bonus_bright:
      priority: 4040
      value: 0.1
      fieldlist: None
      mag_i_min: 14.0
      mag_i_max: 18.0
    bhm_gua_dark:
      mag_g_min: 16.5
      mag_g_max: 21.2
      mag_rp_min: 16.5
      mag_rp_max: 21.0
      prob_rf_min: 0.80
      spec_sn_thresh: 2.0
      spec_z_err_thresh: 0.01
      priority: 3400
      value: 0.5
      cadence: 'dark_1x4'
    bhm_gua_bright:
      mag_g_min: 13.0
      mag_g_max: 18.5
      mag_rp_min: 13.5
      mag_rp_max: 18.5
      prob_rf_min: 0.80
      spec_sn_thresh: 2.0
      spec_z_err_thresh: 0.01
      priority: 4040
      value: 0.5
      cadence: 'bright_2x1'
    bhm_colr_galaxies_lsdr10:
      priority: 7100
      value: 0.0
      cadence1: 'bright_1x1'
      cadence2: 'dark_1x1'
      cadence3: 'dark_1x4'
      fibermag_r_for_cadence1: 17.0
      fibermag_r_for_cadence2: 18.0
      fibermag_r_min: 16.0
      fibermag_g_min: 16.0
      fibermag_z_min: 16.0
      dered_mag_z_max: 19.0
      dered_fibermag_z_max: 19.5
      fibermag_g_max: 22.5
      fibermag_r_max: 21.5
      fibermag_z_max: 20.0
      gaia_g_mag_limit: 15.0
      gaia_rp_mag_limit: 15.0
      shape_r_min: 1.0
      min_gal_lat: 18.0
      max_ebv: 0.2
    bhm_spiders_agn_lsdr10:
      value: 1.0
      ero_version: 'eRASS_s3_1B_221007_poscorr_v007'
      xmatch_method: 'XPS/NWAY'
      xmatch_version1: 'JWMS_06Feb23_nomask'
      xmatch_version2: 'JWMS_21Oct22'
      opt_cat1: 'lsdr10'
      opt_cat2: 'lsdr9'
      fibermag_r_min: 13.5
      fibermag_r_max: 22.5
      fibermag_i_min: 13.5
      fibermag_i_max: 22.3
      fibermag_z_min: 13.5
      fibermag_z_max: 21.5
      fibermag_r_min_for_core: 16.5
      fibermag_r_max_for_core: 22.0
      fibermag_i_min_for_core: 16.5
      fibermag_i_max_for_core: 21.8
      fibermag_z_min_for_core: 16.5
      fibermag_z_max_for_core: 21.0
      fibermag_r_for_cadence1: 16.5
      fibermag_r_for_cadence2: 19.0
      fibermag_i_for_cadence1: 16.3
      fibermag_i_for_cadence2: 18.7
      gaia_g_max_for_cadence1: 16.0
      gaia_rp_max_for_cadence1: 16.0
      gaia_g_mag_limit: 13.5
      gaia_rp_mag_limit: 13.5
      cadence1: 'bright_2x1'
      cadence2: 'dark_1x2'
      cadence3: 'dark_1x4'
      det_like_min: 6.0
      det_like_for_priority: 8.0
      min_det_like_for_core: 7.0
      min_ero_flux_for_core: 2.0e-14
      min_gal_lat_for_core: 15.0
      min_dec_for_core: -75.0
      p_any_min: 0.1
      spec_sn_thresh: 1.60
      spec_z_err_thresh: 0.002
      priority_floor: 1520
      dpriority_not_hard: 1
      dpriority_match_flags: 2
      dpriority_det_like: 4
      dpriority_has_spec: 200
      dpriority_non_core: 2000
    bhm_spiders_agn_hard:
      value: 1.0
      ero_version: 'eRASS_s1_3B_221031_poscorr'
      xmatch_method: 'XPS/NWAY'
      xmatch_version1: 'JBJWMS_24Nov22'
      xmatch_version2: ''
      opt_cat1: 'lsdr10'
      opt_cat2: ''
      fibermag_r_min: 13.5
      fibermag_r_max: 22.5
      fibermag_i_min: 13.5
      fibermag_i_max: 22.3
      fibermag_z_min: 13.5
      fibermag_z_max: 21.5
      fibermag_r_min_for_core: 16.5
      fibermag_r_max_for_core: 22.0
      fibermag_i_min_for_core: 16.5
      fibermag_i_max_for_core: 21.8
      fibermag_z_min_for_core: 16.5
      fibermag_z_max_for_core: 21.0
      fibermag_r_for_cadence1: 16.5
      fibermag_r_for_cadence2: 19.0
      fibermag_i_for_cadence1: 16.3
      fibermag_i_for_cadence2: 18.7
      gaia_g_max_for_cadence1: 16.0
      gaia_rp_max_for_cadence1: 16.0
      gaia_g_mag_limit: 13.5
      gaia_rp_mag_limit: 13.5
      cadence1: 'bright_2x1'
      cadence2: 'dark_1x2'
      cadence3: 'dark_1x4'
      det_like_min: 12.0
      det_like_for_priority: 12.0
      min_det_like_for_core: 12.0
      min_ero_flux_for_core: 0.0
      min_gal_lat_for_core: 10.0
      min_dec_for_core: -75.0
      p_any_min: 0.01
      spec_sn_thresh: 1.60
      spec_z_err_thresh: 0.002
      priority_floor: 1510
      dpriority_not_hard: 1
      dpriority_match_flags: 2
      dpriority_det_like: 4
      dpriority_has_spec: 200
      dpriority_non_core: 2000
    bhm_spiders_agn_gaiadr3:
      value: 1.0
      ero_version: 'eRASS_s3_1B_221007_poscorr_v007'
      xmatch_method1: 'XPS/NWAY'
      xmatch_method2: ''
      xmatch_version1: 'JWMS_24Oct22'
      xmatch_version2: ''
      opt_cat: 'gedr3'
      gaia_g_max_for_cadence1: 16.0
      gaia_rp_max_for_cadence1: 16.0
      gaia_g_max_for_cadence2: 19.0
      gaia_rp_max_for_cadence2: 19.0
      gaia_g_mag_limit: 13.5
      gaia_rp_mag_limit: 13.5
      cadence1: 'bright_2x1'
      cadence2: 'dark_1x2'
      cadence3: 'dark_1x4'
      det_like_min: 6.0
      det_like_for_priority: 8.0
      min_det_like_for_core: 7.0
      min_ero_flux_for_core: 2.0e-14
      min_gal_lat_for_core: 15.0
      min_dec_for_core: -75.0
      min_gaia_g_for_core: 16.0
      max_gaia_g_for_core: 21.0
      p_any_min: 0.1
      spec_sn_thresh: 1.60
      spec_z_err_thresh: 0.002
      priority_floor: 1540
      dpriority_not_hard: 1
      dpriority_match_flags: 2
      dpriority_det_like: 4
      dpriority_has_spec: 200
      in_plane_lat_cut: 15.0
      dpriority_non_core: 2000
    bhm_spiders_agn_gaiadr3_viacw2020:
      comment: 'deprecated carton - for testing only'
      value: 1.0
      ero_version: 'eRASS_s3_1B_221007_poscorr_v007'
      xmatch_method1: 'XPS/NWAY'
      xmatch_method2: ''
      xmatch_version1: 'JWMS_21Oct22_cw2020_gedr'
      xmatch_version2: ''
      opt_cat: 'gedr3'
      gaia_g_max_for_cadence1: 16.0
      gaia_rp_max_for_cadence1: 16.0
      gaia_g_max_for_cadence2: 19.0
      gaia_rp_max_for_cadence2: 19.0
      gaia_g_mag_limit: 13.5
      gaia_rp_mag_limit: 13.5
      cadence1: 'bright_2x1'
      cadence2: 'dark_1x2'
      cadence3: 'dark_1x4'
      det_like_min: 6.0
      det_like_for_priority: 8.0
      min_det_like_for_core: 7.0
      min_ero_flux_for_core: 2.0e-14
      min_gal_lat_for_core: 15.0
      min_dec_for_core: -75.0
      min_gaia_g_for_core: 16.0
      max_gaia_g_for_core: 21.0
      p_any_min: 0.1
      spec_sn_thresh: 1.60
      spec_z_err_thresh: 0.002
      priority_floor: 1540
      dpriority_not_hard: 1
      dpriority_match_flags: 2
      dpriority_det_like: 4
      dpriority_has_spec: 200
      in_plane_lat_cut: 15.0
      dpriority_non_core: 2000
    bhm_spiders_agn_gaiadr3_both:
      comment: 'deprecated carton - for testing only'
      value: 1.0
      ero_version: 'eRASS_s3_1B_221007_poscorr_v007'
      xmatch_method1: 'XPS/NWAY'
      xmatch_method2: 'indef'
      xmatch_version1: 'JWMS_24Oct22'
      xmatch_version2: 'JWMS_21Oct22_cw2020_gedr'
      opt_cat: 'gedr3'
      gaia_g_max_for_cadence1: 16.0
      gaia_rp_max_for_cadence1: 16.0
      gaia_g_max_for_cadence2: 19.0
      gaia_rp_max_for_cadence2: 19.0
      gaia_g_mag_limit: 13.5
      gaia_rp_mag_limit: 13.5
      cadence1: 'bright_2x1'
      cadence2: 'dark_1x2'
      cadence3: 'dark_1x4'
      det_like_min: 6.0
      det_like_for_priority: 8.0
      min_det_like_for_core: 7.0
      min_ero_flux_for_core: 2.0e-14
      min_gal_lat_for_core: 15.0
      min_dec_for_core: -75.0
      min_gaia_g_for_core: 16.0
      max_gaia_g_for_core: 21.0
      p_any_min: 0.1
      spec_sn_thresh: 1.60
      spec_z_err_thresh: 0.002
      priority_floor: 1540
      dpriority_not_hard: 1
      dpriority_match_flags: 2
      dpriority_det_like: 4
      dpriority_has_spec: 200
      in_plane_lat_cut: 15.0
      dpriority_non_core: 2000
    bhm_spiders_agn_sep:
      value: 1.0
      ero_version: 'eRASS_s5_V29C'
      xmatch_method1: 'XPS/NWAY'
      xmatch_method2: ''
      xmatch_version1: 'JWTL_Oct22'
      xmatch_version2: ''
      opt_cat: 'gedr3'
      gaia_g_max_for_cadence1: 16.0
      gaia_rp_max_for_cadence1: 16.0
      gaia_g_max_for_cadence2: 19.0
      gaia_rp_max_for_cadence2: 19.0
      gaia_g_mag_limit: 13.5
      gaia_rp_mag_limit: 13.5
      cadence1: 'bright_2x1'
      cadence2: 'dark_1x2'
      cadence3: 'dark_1x4'
      det_like_min: 6.0
      det_like_for_priority: 8.0
      min_det_like_for_core: 7.0
      min_ero_flux_for_core: 1.0e-14
      min_gal_lat_for_core: 15.0
      min_dec_for_core: -90.0
      min_gaia_g_for_core: 16.0
      max_gaia_g_for_core: 21.5
      p_any_min: 0.1
      spec_sn_thresh: 1.60
      spec_z_err_thresh: 0.002
      priority_floor: 1500
      dpriority_not_hard: 1
      dpriority_match_flags: 2
      dpriority_det_like: 4
      dpriority_has_spec: 200
      in_plane_lat_cut: 15.0
      dpriority_non_core: 2000
    bhm_spiders_agn_tda:
      value: 0.0
      ero_version: 'eRASS_s3_1B_220829_poscorr_v006'
      xmatch_method: 'XPS/NWAY_EROTDA'
      xmatch_version: 'JWMS_06Oct22_erotda'
      opt_cat: 'lsdr10'
      fibermag_r_min: 13.5
      fibermag_r_max: 22.5
      fibermag_i_min: 13.5
      fibermag_i_max: 22.3
      fibermag_z_min: 13.5
      fibermag_z_max: 21.5
      fibermag_r_for_cadence1: 16.5
      fibermag_r_for_cadence2: 18.5
      gaia_g_max_for_cadence1: 16.0
      gaia_rp_max_for_cadence1: 16.0
      gaia_g_mag_limit: 13.5
      gaia_rp_mag_limit: 13.5
      cadence1: 'bright_2x1'
      cadence2: 'dark_1x2'
      cadence3: 'dark_1x4'
      priority_floor: 1690
    bhm_spiders_clusters_lsdr10:
      value_bcg: 5.0
      value_member: 1.0
      ero_version: 'eRASS4_020'
      xmatch_method: 'eromapper'
      xmatch_version: 'lsdr10a_grz_z_v'
      opt_cat: 'lsdr10'
      det_like_min: 8.0
      xmatch_metric_min: 0.25
      fibertotmag_i_min: 13.5
      fibertotmag_i_max: 21.0
      fibertotmag_z_min: 13.5
      fibertotmag_z_max: 20.5
      fibertotmag_i_min_for_core: 16.0
      fibertotmag_i_max_for_core: 20.5
      fibertotmag_z_min_for_core: 16.0
      fibertotmag_z_max_for_core: 20.0
      fibertotmag_r_for_cadence1: 16.5
      fibertotmag_z_for_cadence1: 16.5
      fibertotmag_r_for_cadence2: 18.5
      gaia_g_max_for_cadence1: 16.0
      gaia_rp_max_for_cadence1: 16.0
      gaia_g_mag_limit: 13.5
      gaia_rp_mag_limit: 13.5
      cadence1: 'bright_2x1'
      cadence2: 'dark_1x2'
      cadence3: 'dark_1x4'
      spec_join_radius: 1.0
      spec_sn_thresh: 2.00
      spec_z_err_thresh: 0.01
      priority_floor_bcg: 1501
      priority_floor_member: 1630
      priority_levels: 31
      dpriority_non_core: 2000
    ops_std_boss_lsdr10:
      mag_ls_r_min: 15.95
      mag_ls_r_max: 18.05
      mag_gaia_g_min: 15.5
      parallax_min_at_g16: 0.2
      parallax_min_slope: -0.22
      parallax_max: 0.7
      dered_dist_max: 0.07
      g_r_dered_nominal: 0.30
      r_z_dered_nominal: 0.06
      bp_rp_dered_nominal: 0.67
      bp_g_dered_nominal: 0.24
    bhm_rm_base:
      fieldlist:
        - { name: SDSS-RM,  racen: 213.7042, deccen: 53.08333,  radius: 1.49 }
        - { name: COSMOS,   racen: 150.0,    deccen: 2.2,       radius: 1.49 }
        - { name: XMM-LSS,  racen: 35.70833, deccen: -5.05000,  radius: 1.49 }
        - { name: S-CVZ,    racen: 90.0,     deccen: -66.56056, radius: 1.00 }
        - { name: CDFS,     racen: 52.65,    deccen: -28.1,     radius: 1.00 }
        - { name: ELIAS-S1, racen: 9.450,    deccen: -44.00,    radius: 1.00 }
    bhm_rm_core:
      priority: 1002
      value: 1000.0
      mag_i_min: 17.0
      mag_i_max: 21.5
      mag_g_min_cvz_s: 16.0
      mag_g_max_cvz_s: 21.7
    bhm_rm_known_spec:
      priority: 1001
      value: 1000.0
      mag_i_min: 15.0
      mag_i_max: 21.7
      mag_i_max_sdss_rm: 21.7
      mag_i_max_cosmos: 21.5
      mag_i_max_xmm_lss: 21.5
      mag_g_min_cvz_s: 16.0
      mag_g_max_cvz_s: 21.7
    bhm_rm_var:
      priority: 1003
      value: 1000.0
      mag_i_min: 17.0
      mag_i_max: 20.5
      mag_g_min_cvz_s: 16.0
      mag_g_max_cvz_s: 21.7
    bhm_rm_ancillary:
      priority: 1004
      value: 1000.0
      mag_i_min: 15.0
      mag_i_max: 21.5
      mag_g_min_cvz_s: 16.0
      mag_g_max_cvz_s: 21.7
    bhm_rm_xrayqso:
      priority: 1005
      value: 1000.0
      mag_i_min: 15.0
      mag_i_max: 21.5
      mag_g_min_cvz_s: 16.0
      mag_g_max_cvz_s: 21.7
    bhm_csc_boss:
      g_psf_mag_min: 14.0
      r_psf_mag_min: 14.0
      i_psf_mag_min: 14.0
      z_psf_mag_min: 14.0
      g_psf_mag_max: 21.0
      r_psf_mag_max: 21.0
      i_psf_mag_max: 21.0
      z_psf_mag_max: 21.0
      fibermag_g_min: 14.5
      fibermag_r_min: 14.5
      fibermag_i_min: 14.5
      fibermag_z_min: 14.5
      fibermag_g_max: 22.0
      fibermag_r_max: 22.0
      fibermag_i_max: 22.0
      fibermag_z_max: 22.0
      gaia_g_mag_min: 14.0
      gaia_g_mag_max: 20.0
      i_psf_mag_max_for_cadence1: 17.0
      fibermag_r_max_for_cadence1: 17.5
      gaia_g_mag_max_for_cadence1: 16.5
      i_psf_mag_max_for_cadence2: 18.0
      fibermag_r_max_for_cadence2: 18.5
      gaia_g_mag_max_for_cadence2: 17.5
      cadence1: bright_1x1
      cadence2: dark_1x2
      cadence3: dark_1x4
      priority_floor_dark: 1920
      priority_floor_bright: 2920
      dpriority_has_spec: 10
      value: 1.0
      spec_sn_thresh: 1.60
      spec_z_err_thresh: 0.002
    bhm_csc_apogee:
      hmag_min: 7.0
      hmag_max: 14.0
      hmag_max_for_cadence1: 12.0
      cadence1: bright_1x1
      cadence2: bright_3x1
      priority_floor: 2930
      value: 1.0

'1.0.4':
  xmatch_plan: 1.0.0
  cartons:
    - bhm_rm_core
    - bhm_rm_known_spec
    - bhm_rm_var
    - bhm_rm_ancillary
    - bhm_rm_xrayqso
    - bhm_aqmes_med
    - bhm_aqmes_med_faint
    - bhm_aqmes_bonus_bright
    - bhm_aqmes_bonus_core
    - bhm_aqmes_bonus_faint
    - bhm_aqmes_wide2
    - bhm_aqmes_wide2_faint
    - bhm_spiders_agn_lsdr10
    - bhm_spiders_agn_gaiadr3
    - bhm_spiders_agn_sep
    - bhm_spiders_agn_tda
    - bhm_spiders_agn_hard
    - bhm_csc_boss
    - bhm_csc_apogee
    - bhm_gua_dark
    - bhm_gua_bright
    - mwm_erosita_stars
    - mwm_erosita_compact
    - mwm_erosita_compact_deep
    - ops_std_boss_lsdr10
    - bhm_colr_galaxies_lsdr10
  open_fiber_path: /uufs/chpc.utah.edu/common/home/sdss50/sdsswork/target/open_fiber/1.0.0/draft2/
  schema: sandbox
  magnitudes:
    h: [catalog_to_twomass_psc, twomass_psc, twomass_psc.h_m]
    j: [catalog_to_twomass_psc, twomass_psc, twomass_psc.j_m]
    k: [catalog_to_twomass_psc, twomass_psc, twomass_psc.k_m]
    bp: [catalog_to_gaia_dr3_source, gaia_dr3_source, gaia_dr3_source.phot_bp_mean_mag]
    rp: [catalog_to_gaia_dr3_source, gaia_dr3_source, gaia_dr3_source.phot_rp_mean_mag]
    gaia_g: [catalog_to_gaia_dr3_source, gaia_dr3_source, gaia_dr3_source.phot_g_mean_mag]
  database_options:
    work_mem: '5GB'
  parameters:
    bhm_aqmes_med:
      priority: 1100
      value: 100.0
      fieldlist: masks/candidate_target_fields_bhm_aqmes_med_v0.3.1.fits
      mag_i_min: 16.0
      mag_i_max: 19.1
    bhm_aqmes_med_faint:
      priority: 3100
      value: 1.0
      fieldlist: masks/candidate_target_fields_bhm_aqmes_med_v0.3.1.fits
      mag_i_min: 19.1
      mag_i_max: 21.0
    bhm_aqmes_wide2:
      priority: 1210
      value: 100.0
      fieldlist: masks/candidate_target_fields_bhm_aqmes_wide_v0.3.1.fits
      mag_i_min: 16.0
      mag_i_max: 19.1
    bhm_aqmes_wide2_faint:
      priority: 3210
      value: 1.0
      fieldlist: masks/candidate_target_fields_bhm_aqmes_wide_v0.3.1.fits
      mag_i_min: 19.1
      mag_i_max: 21.0
    bhm_aqmes_bonus_core:
      priority: 3300
      value: 0.2
      fieldlist: None
      mag_i_min: 16.0
      mag_i_max: 19.1
    bhm_aqmes_bonus_faint:
      priority: 3302
      value: 0.1
      fieldlist: None
      mag_i_min: 19.1
      mag_i_max: 21.0
    bhm_aqmes_bonus_bright:
      priority: 4040
      value: 0.1
      fieldlist: None
      mag_i_min: 14.0
      mag_i_max: 18.0
    bhm_gua_dark:
      mag_g_min: 16.5
      mag_g_max: 21.2
      mag_rp_min: 16.5
      mag_rp_max: 21.0
      prob_rf_min: 0.80
      spec_sn_thresh: 2.0
      spec_z_err_thresh: 0.01
      priority: 3400
      value: 0.5
      cadence: 'dark_1x4'
    bhm_gua_bright:
      mag_g_min: 13.0
      mag_g_max: 18.5
      mag_rp_min: 13.5
      mag_rp_max: 18.5
      prob_rf_min: 0.80
      spec_sn_thresh: 2.0
      spec_z_err_thresh: 0.01
      priority: 4040
      value: 0.5
      cadence: 'bright_2x1'
    bhm_colr_galaxies_lsdr10:
      priority: 7100
      value: 0.0
      cadence1: 'bright_1x1'
      cadence2: 'dark_1x1'
      cadence3: 'dark_1x4'
      fibermag_r_for_cadence1: 17.0
      fibermag_r_for_cadence2: 18.0
      fibermag_r_min: 16.0
      fibermag_g_min: 16.0
      fibermag_z_min: 16.0
      dered_mag_z_max: 19.0
      dered_fibermag_z_max: 19.5
      fibermag_g_max: 22.5
      fibermag_r_max: 21.5
      fibermag_z_max: 20.0
      gaia_g_mag_limit: 15.0
      gaia_rp_mag_limit: 15.0
      shape_r_min: 1.0
      min_gal_lat: 18.0
      max_ebv: 0.2
    bhm_spiders_agn_lsdr10:
      value: 1.0
      ero_version: 'eRASS_s3_1B_221007_poscorr_v007'
      xmatch_method: 'XPS/NWAY'
      xmatch_version1: 'JWMS_06Feb23_nomask'
      xmatch_version2: 'JWMS_21Oct22'
      opt_cat1: 'lsdr10'
      opt_cat2: 'lsdr9'
      fibermag_r_min: 13.5
      fibermag_r_max: 22.5
      fibermag_i_min: 13.5
      fibermag_i_max: 22.3
      fibermag_z_min: 13.5
      fibermag_z_max: 21.5
      fibermag_r_min_for_core: 16.5
      fibermag_r_max_for_core: 22.0
      fibermag_i_min_for_core: 16.5
      fibermag_i_max_for_core: 21.8
      fibermag_z_min_for_core: 16.5
      fibermag_z_max_for_core: 21.0
      fibermag_r_for_cadence1: 16.5
      fibermag_r_for_cadence2: 19.0
      fibermag_i_for_cadence1: 16.3
      fibermag_i_for_cadence2: 18.7
      gaia_g_max_for_cadence1: 16.0
      gaia_rp_max_for_cadence1: 16.0
      gaia_g_mag_limit: 13.5
      gaia_rp_mag_limit: 13.5
      cadence1: 'bright_2x1'
      cadence2: 'dark_1x2'
      cadence3: 'dark_1x4'
      det_like_min: 6.0
      det_like_for_priority: 8.0
      min_det_like_for_core: 7.0
      min_ero_flux_for_core: 2.0e-14
      min_gal_lat_for_core: 15.0
      min_dec_for_core: -75.0
      p_any_min: 0.1
      spec_sn_thresh: 1.60
      spec_z_err_thresh: 0.002
      priority_floor: 1520
      dpriority_not_hard: 1
      dpriority_match_flags: 2
      dpriority_det_like: 4
      dpriority_has_spec: 200
      dpriority_non_core: 2000
    bhm_spiders_agn_hard:
      value: 1.0
      ero_version: 'eRASS_s1_3B_221031_poscorr'
      xmatch_method: 'XPS/NWAY'
      xmatch_version1: 'JBJWMS_24Nov22'
      xmatch_version2: ''
      opt_cat1: 'lsdr10'
      opt_cat2: ''
      fibermag_r_min: 13.5
      fibermag_r_max: 22.5
      fibermag_i_min: 13.5
      fibermag_i_max: 22.3
      fibermag_z_min: 13.5
      fibermag_z_max: 21.5
      fibermag_r_min_for_core: 16.5
      fibermag_r_max_for_core: 22.0
      fibermag_i_min_for_core: 16.5
      fibermag_i_max_for_core: 21.8
      fibermag_z_min_for_core: 16.5
      fibermag_z_max_for_core: 21.0
      fibermag_r_for_cadence1: 16.5
      fibermag_r_for_cadence2: 19.0
      fibermag_i_for_cadence1: 16.3
      fibermag_i_for_cadence2: 18.7
      gaia_g_max_for_cadence1: 16.0
      gaia_rp_max_for_cadence1: 16.0
      gaia_g_mag_limit: 13.5
      gaia_rp_mag_limit: 13.5
      cadence1: 'bright_2x1'
      cadence2: 'dark_1x2'
      cadence3: 'dark_1x4'
      det_like_min: 12.0
      det_like_for_priority: 12.0
      min_det_like_for_core: 12.0
      min_ero_flux_for_core: 0.0
      min_gal_lat_for_core: 10.0
      min_dec_for_core: -75.0
      p_any_min: 0.01
      spec_sn_thresh: 1.60
      spec_z_err_thresh: 0.002
      priority_floor: 1510
      dpriority_not_hard: 1
      dpriority_match_flags: 2
      dpriority_det_like: 4
      dpriority_has_spec: 200
      dpriority_non_core: 2000
    bhm_spiders_agn_gaiadr3:
      value: 1.0
      ero_version: 'eRASS_s3_1B_221007_poscorr_v007'
      xmatch_method1: 'XPS/NWAY'
      xmatch_method2: ''
      xmatch_version1: 'JWMS_24Oct22'
      xmatch_version2: ''
      opt_cat: 'gedr3'
      gaia_g_max_for_cadence1: 16.0
      gaia_rp_max_for_cadence1: 16.0
      gaia_g_max_for_cadence2: 19.0
      gaia_rp_max_for_cadence2: 19.0
      gaia_g_mag_limit: 13.5
      gaia_rp_mag_limit: 13.5
      cadence1: 'bright_2x1'
      cadence2: 'dark_1x2'
      cadence3: 'dark_1x4'
      det_like_min: 6.0
      det_like_for_priority: 8.0
      min_det_like_for_core: 7.0
      min_ero_flux_for_core: 2.0e-14
      min_gal_lat_for_core: 15.0
      min_dec_for_core: -75.0
      min_gaia_g_for_core: 16.0
      max_gaia_g_for_core: 21.0
      p_any_min: 0.1
      spec_sn_thresh: 1.60
      spec_z_err_thresh: 0.002
      priority_floor: 1540
      dpriority_not_hard: 1
      dpriority_match_flags: 2
      dpriority_det_like: 4
      dpriority_has_spec: 200
      in_plane_lat_cut: 15.0
      dpriority_non_core: 2000
    bhm_spiders_agn_gaiadr3_viacw2020:
      comment: 'deprecated carton - for testing only'
      value: 1.0
      ero_version: 'eRASS_s3_1B_221007_poscorr_v007'
      xmatch_method1: 'XPS/NWAY'
      xmatch_method2: ''
      xmatch_version1: 'JWMS_21Oct22_cw2020_gedr'
      xmatch_version2: ''
      opt_cat: 'gedr3'
      gaia_g_max_for_cadence1: 16.0
      gaia_rp_max_for_cadence1: 16.0
      gaia_g_max_for_cadence2: 19.0
      gaia_rp_max_for_cadence2: 19.0
      gaia_g_mag_limit: 13.5
      gaia_rp_mag_limit: 13.5
      cadence1: 'bright_2x1'
      cadence2: 'dark_1x2'
      cadence3: 'dark_1x4'
      det_like_min: 6.0
      det_like_for_priority: 8.0
      min_det_like_for_core: 7.0
      min_ero_flux_for_core: 2.0e-14
      min_gal_lat_for_core: 15.0
      min_dec_for_core: -75.0
      min_gaia_g_for_core: 16.0
      max_gaia_g_for_core: 21.0
      p_any_min: 0.1
      spec_sn_thresh: 1.60
      spec_z_err_thresh: 0.002
      priority_floor: 1540
      dpriority_not_hard: 1
      dpriority_match_flags: 2
      dpriority_det_like: 4
      dpriority_has_spec: 200
      in_plane_lat_cut: 15.0
      dpriority_non_core: 2000
    bhm_spiders_agn_gaiadr3_both:
      comment: 'deprecated carton - for testing only'
      value: 1.0
      ero_version: 'eRASS_s3_1B_221007_poscorr_v007'
      xmatch_method1: 'XPS/NWAY'
      xmatch_method2: 'indef'
      xmatch_version1: 'JWMS_24Oct22'
      xmatch_version2: 'JWMS_21Oct22_cw2020_gedr'
      opt_cat: 'gedr3'
      gaia_g_max_for_cadence1: 16.0
      gaia_rp_max_for_cadence1: 16.0
      gaia_g_max_for_cadence2: 19.0
      gaia_rp_max_for_cadence2: 19.0
      gaia_g_mag_limit: 13.5
      gaia_rp_mag_limit: 13.5
      cadence1: 'bright_2x1'
      cadence2: 'dark_1x2'
      cadence3: 'dark_1x4'
      det_like_min: 6.0
      det_like_for_priority: 8.0
      min_det_like_for_core: 7.0
      min_ero_flux_for_core: 2.0e-14
      min_gal_lat_for_core: 15.0
      min_dec_for_core: -75.0
      min_gaia_g_for_core: 16.0
      max_gaia_g_for_core: 21.0
      p_any_min: 0.1
      spec_sn_thresh: 1.60
      spec_z_err_thresh: 0.002
      priority_floor: 1540
      dpriority_not_hard: 1
      dpriority_match_flags: 2
      dpriority_det_like: 4
      dpriority_has_spec: 200
      in_plane_lat_cut: 15.0
      dpriority_non_core: 2000
    bhm_spiders_agn_sep:
      value: 1.0
      ero_version: 'eRASS_s5_V29C'
      xmatch_method1: 'XPS/NWAY'
      xmatch_method2: ''
      xmatch_version1: 'JWTL_Oct22'
      xmatch_version2: ''
      opt_cat: 'gedr3'
      gaia_g_max_for_cadence1: 16.0
      gaia_rp_max_for_cadence1: 16.0
      gaia_g_max_for_cadence2: 19.0
      gaia_rp_max_for_cadence2: 19.0
      gaia_g_mag_limit: 13.5
      gaia_rp_mag_limit: 13.5
      cadence1: 'bright_2x1'
      cadence2: 'dark_1x2'
      cadence3: 'dark_1x4'
      det_like_min: 6.0
      det_like_for_priority: 8.0
      min_det_like_for_core: 7.0
      min_ero_flux_for_core: 1.0e-14
      min_gal_lat_for_core: 15.0
      min_dec_for_core: -90.0
      min_gaia_g_for_core: 16.0
      max_gaia_g_for_core: 21.5
      p_any_min: 0.1
      spec_sn_thresh: 1.60
      spec_z_err_thresh: 0.002
      priority_floor: 1500
      dpriority_not_hard: 1
      dpriority_match_flags: 2
      dpriority_det_like: 4
      dpriority_has_spec: 200
      in_plane_lat_cut: 15.0
      dpriority_non_core: 2000
    bhm_spiders_agn_tda:
      value: 0.0
      ero_version: 'eRASS_s3_1B_220829_poscorr_v006'
      xmatch_method: 'XPS/NWAY_EROTDA'
      xmatch_version: 'JWMS_06Oct22_erotda'
      opt_cat: 'lsdr10'
      fibermag_r_min: 13.5
      fibermag_r_max: 22.5
      fibermag_i_min: 13.5
      fibermag_i_max: 22.3
      fibermag_z_min: 13.5
      fibermag_z_max: 21.5
      fibermag_r_for_cadence1: 16.5
      fibermag_r_for_cadence2: 18.5
      gaia_g_max_for_cadence1: 16.0
      gaia_rp_max_for_cadence1: 16.0
      gaia_g_mag_limit: 13.5
      gaia_rp_mag_limit: 13.5
      cadence1: 'bright_2x1'
      cadence2: 'dark_1x2'
      cadence3: 'dark_1x4'
      priority_floor: 1690
    bhm_spiders_clusters_lsdr10:
      value_bcg: 5.0
      value_member: 1.0
      ero_version: 'eRASS4_020'
      xmatch_method: 'eromapper'
      xmatch_version: 'lsdr10a_grz_z_v'
      opt_cat: 'lsdr10'
      det_like_min: 8.0
      xmatch_metric_min: 0.25
      fibertotmag_i_min: 13.5
      fibertotmag_i_max: 21.0
      fibertotmag_z_min: 13.5
      fibertotmag_z_max: 20.5
      fibertotmag_i_min_for_core: 16.0
      fibertotmag_i_max_for_core: 20.5
      fibertotmag_z_min_for_core: 16.0
      fibertotmag_z_max_for_core: 20.0
      fibertotmag_r_for_cadence1: 16.5
      fibertotmag_z_for_cadence1: 16.5
      fibertotmag_r_for_cadence2: 18.5
      gaia_g_max_for_cadence1: 16.0
      gaia_rp_max_for_cadence1: 16.0
      gaia_g_mag_limit: 13.5
      gaia_rp_mag_limit: 13.5
      cadence1: 'bright_2x1'
      cadence2: 'dark_1x2'
      cadence3: 'dark_1x4'
      spec_join_radius: 1.0
      spec_sn_thresh: 2.00
      spec_z_err_thresh: 0.01
      priority_floor_bcg: 1501
      priority_floor_member: 1630
      priority_levels: 31
      dpriority_non_core: 2000
    ops_std_boss_lsdr10:
      mag_ls_r_min: 15.95
      mag_ls_r_max: 18.05
      mag_gaia_g_min: 15.5
      parallax_min_at_g16: 0.2
      parallax_min_slope: -0.22
      parallax_max: 0.7
      dered_dist_max: 0.07
      g_r_dered_nominal: 0.30
      r_z_dered_nominal: 0.06
      bp_rp_dered_nominal: 0.67
      bp_g_dered_nominal: 0.24
    bhm_rm_base:
      fieldlist:
        - { name: SDSS-RM,  racen: 213.7042, deccen: 53.08333,  radius: 1.49 }
        - { name: COSMOS,   racen: 150.0,    deccen: 2.2,       radius: 1.49 }
        - { name: XMM-LSS,  racen: 35.70833, deccen: -5.05000,  radius: 1.49 }
        - { name: S-CVZ,    racen: 90.0,     deccen: -66.56056, radius: 1.00 }
        - { name: CDFS,     racen: 52.65,    deccen: -28.1,     radius: 1.00 }
        - { name: ELIAS-S1, racen: 9.450,    deccen: -44.00,    radius: 1.00 }
    bhm_rm_core:
      priority: 1002
      value: 1000.0
      mag_i_min: 17.0
      mag_i_max: 21.5
      mag_g_min_cvz_s: 16.0
      mag_g_max_cvz_s: 21.7
    bhm_rm_known_spec:
      priority: 1001
      value: 1000.0
      mag_i_min: 15.0
      mag_i_max: 21.7
      mag_i_max_sdss_rm: 21.7
      mag_i_max_cosmos: 21.5
      mag_i_max_xmm_lss: 21.5
      mag_g_min_cvz_s: 16.0
      mag_g_max_cvz_s: 21.7
    bhm_rm_var:
      priority: 1003
      value: 1000.0
      mag_i_min: 17.0
      mag_i_max: 20.5
      mag_g_min_cvz_s: 16.0
      mag_g_max_cvz_s: 21.7
    bhm_rm_ancillary:
      priority: 1004
      value: 1000.0
      mag_i_min: 15.0
      mag_i_max: 21.5
      mag_g_min_cvz_s: 16.0
      mag_g_max_cvz_s: 21.7
    bhm_rm_xrayqso:
      priority: 1005
      value: 1000.0
      mag_i_min: 15.0
      mag_i_max: 21.5
      mag_g_min_cvz_s: 16.0
      mag_g_max_cvz_s: 21.7
    bhm_csc_boss:
      g_psf_mag_min: 14.0
      r_psf_mag_min: 14.0
      i_psf_mag_min: 14.0
      z_psf_mag_min: 14.0
      g_psf_mag_max: 21.0
      r_psf_mag_max: 21.0
      i_psf_mag_max: 21.0
      z_psf_mag_max: 21.0
      fibermag_g_min: 14.5
      fibermag_r_min: 14.5
      fibermag_i_min: 14.5
      fibermag_z_min: 14.5
      fibermag_g_max: 22.0
      fibermag_r_max: 22.0
      fibermag_i_max: 22.0
      fibermag_z_max: 22.0
      gaia_g_mag_min: 14.0
      gaia_g_mag_max: 20.0
      i_psf_mag_max_for_cadence1: 17.0
      fibermag_r_max_for_cadence1: 17.5
      gaia_g_mag_max_for_cadence1: 16.5
      i_psf_mag_max_for_cadence2: 18.0
      fibermag_r_max_for_cadence2: 18.5
      gaia_g_mag_max_for_cadence2: 17.5
      cadence1: bright_1x1
      cadence2: dark_1x2
      cadence3: dark_1x4
      priority_floor_dark: 1920
      priority_floor_bright: 2920
      dpriority_has_spec: 10
      value: 1.0
      spec_sn_thresh: 1.60
      spec_z_err_thresh: 0.002
    bhm_csc_apogee:
      hmag_min: 7.0
      hmag_max: 14.0
      hmag_max_for_cadence1: 12.0
      cadence1: bright_1x1
      cadence2: bright_3x1
      priority_floor: 2930
      value: 1.0

'1.0.3':
  xmatch_plan: 1.0.0
  cartons:
  open_fiber_path: /uufs/chpc.utah.edu/common/home/sdss50/sdsswork/target/open_fiber/1.0.0/draft2/
  schema: sandbox
  magnitudes:
    h: [catalog_to_twomass_psc, twomass_psc, twomass_psc.h_m]
    j: [catalog_to_twomass_psc, twomass_psc, twomass_psc.j_m]
    k: [catalog_to_twomass_psc, twomass_psc, twomass_psc.k_m]
    bp: [catalog_to_gaia_dr3_source, gaia_dr3_source, gaia_dr3_source.phot_bp_mean_mag]
    rp: [catalog_to_gaia_dr3_source, gaia_dr3_source, gaia_dr3_source.phot_rp_mean_mag]
    gaia_g: [catalog_to_gaia_dr3_source, gaia_dr3_source, gaia_dr3_source.phot_g_mean_mag]
  database_options:
    work_mem: '5GB'

'1.0.2':
 xmatch_plan: 1.0.0
 cartons:
 open_fiber_path: /uufs/chpc.utah.edu/common/home/sdss50/sdsswork/target/open_fiber/1.0.0/draft2/
 schema: sandbox
 magnitudes:
   h: [catalog_to_tic_v8, tic_v8, twomass_psc.h_m]
   j: [catalog_to_tic_v8, tic_v8, twomass_psc.j_m]
   k: [catalog_to_tic_v8, tic_v8, twomass_psc.k_m]
   bp: [catalog_to_tic_v8, tic_v8, gaia_dr2_source.phot_bp_mean_mag]
   rp: [catalog_to_tic_v8, tic_v8, gaia_dr2_source.phot_rp_mean_mag]
   gaia_g: [catalog_to_tic_v8, tic_v8, gaia_dr2_source.phot_g_mean_mag]

'1.0.1':
 xmatch_plan: 1.0.0
 cartons:
 open_fiber_path: /uufs/chpc.utah.edu/common/home/sdss50/sdsswork/target/open_fiber/1.0.0/draft2/
 schema: sandbox
 magnitudes:
   h: [catalog_to_tic_v8, tic_v8, twomass_psc.h_m]
   j: [catalog_to_tic_v8, tic_v8, twomass_psc.j_m]
   k: [catalog_to_tic_v8, tic_v8, twomass_psc.k_m]
   bp: [catalog_to_tic_v8, tic_v8, gaia_dr2_source.phot_bp_mean_mag]
   rp: [catalog_to_tic_v8, tic_v8, gaia_dr2_source.phot_rp_mean_mag]
   gaia_g: [catalog_to_tic_v8, tic_v8, gaia_dr2_source.phot_g_mean_mag]

'0.5.23':
 xmatch_plan: 0.5.0
 cartons:
 open_fiber_path: /uufs/chpc.utah.edu/common/home/sdss50/sdsswork/target/open_fiber/0.5.0/draft2/
 schema: sandbox
 magnitudes:
   h: [catalog_to_tic_v8, tic_v8, twomass_psc.h_m]
   j: [catalog_to_tic_v8, tic_v8, twomass_psc.j_m]
   k: [catalog_to_tic_v8, tic_v8, twomass_psc.k_m]
   bp: [catalog_to_tic_v8, tic_v8, gaia_dr2_source.phot_bp_mean_mag]
   rp: [catalog_to_tic_v8, tic_v8, gaia_dr2_source.phot_rp_mean_mag]
   gaia_g: [catalog_to_tic_v8, tic_v8, gaia_dr2_source.phot_g_mean_mag]

'0.5.22':
 xmatch_plan: 0.5.0
 cartons:
   - ops_std_apogee
 open_fiber_path: /uufs/chpc.utah.edu/common/home/sdss50/sdsswork/target/open_fiber/0.5.0/draft2/
 schema: sandbox
 magnitudes:
   h: [catalog_to_tic_v8, tic_v8, twomass_psc.h_m]
   j: [catalog_to_tic_v8, tic_v8, twomass_psc.j_m]
   k: [catalog_to_tic_v8, tic_v8, twomass_psc.k_m]
   bp: [catalog_to_tic_v8, tic_v8, gaia_dr2_source.phot_bp_mean_mag]
   rp: [catalog_to_tic_v8, tic_v8, gaia_dr2_source.phot_rp_mean_mag]
   gaia_g: [catalog_to_tic_v8, tic_v8, gaia_dr2_source.phot_g_mean_mag]

'0.5.21':
 xmatch_plan: 0.5.0
 cartons:
   - ops_std_apogee
 open_fiber_path: /uufs/chpc.utah.edu/common/home/sdss50/sdsswork/target/open_fiber/0.5.0/draft2/
 schema: sandbox
 magnitudes:
   h: [catalog_to_tic_v8, tic_v8, twomass_psc.h_m]
   j: [catalog_to_tic_v8, tic_v8, twomass_psc.j_m]
   k: [catalog_to_tic_v8, tic_v8, twomass_psc.k_m]
   bp: [catalog_to_tic_v8, tic_v8, gaia_dr2_source.phot_bp_mean_mag]
   rp: [catalog_to_tic_v8, tic_v8, gaia_dr2_source.phot_rp_mean_mag]
   gaia_g: [catalog_to_tic_v8, tic_v8, gaia_dr2_source.phot_g_mean_mag]

'0.5.20':
 xmatch_plan: 0.5.0
 cartons:
 open_fiber_path: /uufs/chpc.utah.edu/common/home/sdss50/sdsswork/target/open_fiber/0.5.0/draft/
 schema: sandbox
 magnitudes:
   h: [catalog_to_tic_v8, tic_v8, twomass_psc.h_m]
   j: [catalog_to_tic_v8, tic_v8, twomass_psc.j_m]
   k: [catalog_to_tic_v8, tic_v8, twomass_psc.k_m]
   bp: [catalog_to_tic_v8, tic_v8, gaia_dr2_source.phot_bp_mean_mag]
   rp: [catalog_to_tic_v8, tic_v8, gaia_dr2_source.phot_rp_mean_mag]
   gaia_g: [catalog_to_tic_v8, tic_v8, gaia_dr2_source.phot_g_mean_mag]

'0.5.19':
 xmatch_plan: 0.5.0
 cartons:
   - mwm_cb_300pc_apogee
   - mwm_cb_300pc_boss
 open_fiber_path: /uufs/chpc.utah.edu/common/home/sdss50/sdsswork/target/open_fiber/0.5.0/draft_Sept6/
 schema: sandbox
 magnitudes:
   h: [catalog_to_tic_v8, tic_v8, twomass_psc.h_m]
   j: [catalog_to_tic_v8, tic_v8, twomass_psc.j_m]
   k: [catalog_to_tic_v8, tic_v8, twomass_psc.k_m]
   bp: [catalog_to_tic_v8, tic_v8, gaia_dr2_source.phot_bp_mean_mag]
   rp: [catalog_to_tic_v8, tic_v8, gaia_dr2_source.phot_rp_mean_mag]
   gaia_g: [catalog_to_tic_v8, tic_v8, gaia_dr2_source.phot_g_mean_mag]

'0.5.18':
 xmatch_plan: 0.5.0
 cartons:
   - mwm_rv_long_fps
   - mwm_rv_short_fps
 open_fiber_path: /uufs/chpc.utah.edu/common/home/sdss50/sdsswork/target/open_fiber/0.5.0/draft_Sept6/
 schema: sandbox
 magnitudes:
   h: [catalog_to_tic_v8, tic_v8, twomass_psc.h_m]
   j: [catalog_to_tic_v8, tic_v8, twomass_psc.j_m]
   k: [catalog_to_tic_v8, tic_v8, twomass_psc.k_m]
   bp: [catalog_to_tic_v8, tic_v8, gaia_dr2_source.phot_bp_mean_mag]
   rp: [catalog_to_tic_v8, tic_v8, gaia_dr2_source.phot_rp_mean_mag]
   gaia_g: [catalog_to_tic_v8, tic_v8, gaia_dr2_source.phot_g_mean_mag]

'0.5.17':
 xmatch_plan: 0.5.0
 cartons:
   - mwm_yso_cluster_apogee
   - mwm_yso_cluster_boss
   - mwm_yso_cmz_apogee
   - mwm_yso_disk_apogee
   - mwm_yso_disk_boss
   - mwm_yso_embedded_apogee
   - mwm_yso_nebula_apogee
   - mwm_yso_variable_apogee
   - mwm_yso_variable_boss
 open_fiber_path: /uufs/chpc.utah.edu/common/home/sdss50/sdsswork/target/open_fiber/0.5.0/draft_Sept6/
 schema: sandbox
 magnitudes:
   h: [catalog_to_tic_v8, tic_v8, twomass_psc.h_m]
   j: [catalog_to_tic_v8, tic_v8, twomass_psc.j_m]
   k: [catalog_to_tic_v8, tic_v8, twomass_psc.k_m]
   bp: [catalog_to_tic_v8, tic_v8, gaia_dr2_source.phot_bp_mean_mag]
   rp: [catalog_to_tic_v8, tic_v8, gaia_dr2_source.phot_rp_mean_mag]
   gaia_g: [catalog_to_tic_v8, tic_v8, gaia_dr2_source.phot_g_mean_mag]

'0.5.16':
 xmatch_plan: 0.5.0
 cartons:
   - bhm_colr_galaxies_lsdr8
 open_fiber_path: /uufs/chpc.utah.edu/common/home/sdss50/sdsswork/target/open_fiber/0.5.0/draft_Sept6/
 schema: sandbox
 magnitudes:
   h: [catalog_to_tic_v8, tic_v8, twomass_psc.h_m]
   j: [catalog_to_tic_v8, tic_v8, twomass_psc.j_m]
   k: [catalog_to_tic_v8, tic_v8, twomass_psc.k_m]
   bp: [catalog_to_tic_v8, tic_v8, gaia_dr2_source.phot_bp_mean_mag]
   rp: [catalog_to_tic_v8, tic_v8, gaia_dr2_source.phot_rp_mean_mag]
   gaia_g: [catalog_to_tic_v8, tic_v8, gaia_dr2_source.phot_g_mean_mag]
 parameters:
    bhm_colr_galaxies_lsdr8:
      priority: 7100
      value: 0.0
      cadence1: 'bright_1x1'
      cadence2: 'dark_1x1'
      cadence3: 'dark_1x4'
      fibermag_r_for_cadence1: 17.0
      fibermag_r_for_cadence2: 18.0
      fibermag_r_min: 16.0
      fibermag_g_min: 16.0
      fibermag_z_min: 16.0
      dered_mag_z_max: 19.0
      dered_fibermag_z_max: 19.5
      fibermag_g_max: 22.5
      fibermag_r_max: 21.5
      fibermag_z_max: 20.0
      gaia_g_mag_limit: 15.0
      gaia_rp_mag_limit: 15.0

'0.5.15':
 xmatch_plan: 0.5.0
 cartons:
   - bhm_csc_boss
   - bhm_csc_apogee
 open_fiber_path: /uufs/chpc.utah.edu/common/home/sdss50/sdsswork/target/open_fiber/0.5.0/draft_Sept6/
 schema: sandbox
 magnitudes:
   h: [catalog_to_tic_v8, tic_v8, twomass_psc.h_m]
   j: [catalog_to_tic_v8, tic_v8, twomass_psc.j_m]
   k: [catalog_to_tic_v8, tic_v8, twomass_psc.k_m]
   bp: [catalog_to_tic_v8, tic_v8, gaia_dr2_source.phot_bp_mean_mag]
   rp: [catalog_to_tic_v8, tic_v8, gaia_dr2_source.phot_rp_mean_mag]
   gaia_g: [catalog_to_tic_v8, tic_v8, gaia_dr2_source.phot_g_mean_mag]
 parameters:
    bhm_csc_boss:
      g_psf_mag_min: 13.5
      r_psf_mag_min: 13.5
      i_psf_mag_min: 13.5
      z_psf_mag_min: 13.5
      gaia_g_mag_min: 13.0
      gaia_rp_mag_min: 13.0
      i_psf_mag_max_for_cadence1: 17.0
      gaia_g_mag_max_for_cadence1: 16.5
      i_psf_mag_max_for_cadence2: 18.0
      gaia_g_mag_max_for_cadence2: 17.5
      cadence1: bright_1x1
      cadence2: dark_1x2
      cadence3: dark_1x4
      priority_floor_dark: 1920
      priority_floor_bright: 2920
      dpriority_has_spec: 10
      value: 1.0
      spec_join_radius: 1.0
      spec_sn_thresh: 1.60
      spec_z_err_thresh: 0.002
    bhm_csc_apogee:
      hmag_min: 7.0
      hmag_max: 14.0
      hmag_max_for_cadence1: 12.0
      cadence1: bright_1x1
      cadence2: bright_3x1
      priority_floor: 2930
      value: 1.0

'0.5.14':
 xmatch_plan: 0.5.0
 cartons:
   - bhm_csc_boss
   - bhm_csc_apogee
 open_fiber_path: /uufs/chpc.utah.edu/common/home/sdss50/sdsswork/target/open_fiber/0.5.0/draft_Sept6/
 schema: sandbox
 magnitudes:
   h: [catalog_to_tic_v8, tic_v8, twomass_psc.h_m]
   j: [catalog_to_tic_v8, tic_v8, twomass_psc.j_m]
   k: [catalog_to_tic_v8, tic_v8, twomass_psc.k_m]
   bp: [catalog_to_tic_v8, tic_v8, gaia_dr2_source.phot_bp_mean_mag]
   rp: [catalog_to_tic_v8, tic_v8, gaia_dr2_source.phot_rp_mean_mag]
   gaia_g: [catalog_to_tic_v8, tic_v8, gaia_dr2_source.phot_g_mean_mag]
 parameters:
    bhm_csc_boss:
      g_psf_mag_min: 13.5
      r_psf_mag_min: 13.5
      i_psf_mag_min: 13.5
      z_psf_mag_min: 13.5
      gaia_g_mag_min: 13.0
      gaia_rp_mag_min: 13.0
      i_psf_mag_max_for_cadence1: 17.0
      gaia_g_mag_max_for_cadence1: 16.5
      i_psf_mag_max_for_cadence2: 18.0
      gaia_g_mag_max_for_cadence2: 17.5
      cadence1: bright_1x1
      cadence2: dark_1x2
      cadence3: dark_1x4
      priority_floor_dark: 1920
      priority_floor_bright: 2920
      dpriority_has_spec: 10
      value: 1.0
      spec_join_radius: 1.0
      spec_sn_thresh: 1.60
      spec_z_err_thresh: 0.002
    bhm_csc_apogee:
      hmag_min: 7.0
      hmag_max: 14.0
      hmag_max_for_cadence1: 12.0
      cadence1: bright_1x1
      cadence2: bright_3x1
      priority_floor: 2930
      value: 1.0

'0.5.13':
 xmatch_plan: 0.5.0
 cartons:
 open_fiber_path: /uufs/chpc.utah.edu/common/home/sdss50/sdsswork/target/open_fiber/0.5.0/draft_Sept6/
 schema: sandbox
 magnitudes:
   h: [catalog_to_tic_v8, tic_v8, twomass_psc.h_m]
   j: [catalog_to_tic_v8, tic_v8, twomass_psc.j_m]
   k: [catalog_to_tic_v8, tic_v8, twomass_psc.k_m]
   bp: [catalog_to_tic_v8, tic_v8, gaia_dr2_source.phot_bp_mean_mag]
   rp: [catalog_to_tic_v8, tic_v8, gaia_dr2_source.phot_rp_mean_mag]
   gaia_g: [catalog_to_tic_v8, tic_v8, gaia_dr2_source.phot_g_mean_mag]

'0.5.12':
 xmatch_plan: 0.5.0
 cartons:
   - ops_sky_boss_fallback
   - bhm_colr_galaxies_lsdr8
 open_fiber_path: /uufs/chpc.utah.edu/common/home/sdss50/sdsswork/target/open_fiber/0.5.0/draft_Sept6/
 schema: sandbox
 magnitudes:
   h: [catalog_to_tic_v8, tic_v8, twomass_psc.h_m]
   j: [catalog_to_tic_v8, tic_v8, twomass_psc.j_m]
   k: [catalog_to_tic_v8, tic_v8, twomass_psc.k_m]
   bp: [catalog_to_tic_v8, tic_v8, gaia_dr2_source.phot_bp_mean_mag]
   rp: [catalog_to_tic_v8, tic_v8, gaia_dr2_source.phot_rp_mean_mag]
   gaia_g: [catalog_to_tic_v8, tic_v8, gaia_dr2_source.phot_g_mean_mag]
 parameters:
    ops_sky_boss_fallback:
      min_sep_gaia: 5.0
    bhm_colr_galaxies_lsdr8:
      priority: 7100
      value: 0.0
      cadence1: 'bright_1x1'
      cadence2: 'dark_1x1'
      cadence3: 'dark_1x4'
      fibermag_z_for_cadence1: 17.0
      fibermag_z_for_cadence2: 18.0
      fibermag_r_min: 16.0
      fibermag_z_min: 16.0
      dered_mag_z_max: 19.0
      dered_fibermag_z_max: 19.5
      fibermag_z_max: 20.0
      gaia_g_mag_limit: 16.0
      gaia_rp_mag_limit: 15.5

'0.5.11':
 xmatch_plan: 0.5.0
 cartons:
   - mwm_tess_ob
 open_fiber_path: /uufs/chpc.utah.edu/common/home/sdss50/sdsswork/target/open_fiber/0.5.0/draft_Sept6/
 schema: sandbox
 magnitudes:
   h: [catalog_to_tic_v8, tic_v8, twomass_psc.h_m]
   j: [catalog_to_tic_v8, tic_v8, twomass_psc.j_m]
   k: [catalog_to_tic_v8, tic_v8, twomass_psc.k_m]
   bp: [catalog_to_tic_v8, tic_v8, gaia_dr2_source.phot_bp_mean_mag]
   rp: [catalog_to_tic_v8, tic_v8, gaia_dr2_source.phot_rp_mean_mag]
   gaia_g: [catalog_to_tic_v8, tic_v8, gaia_dr2_source.phot_g_mean_mag]

'0.5.10':
 xmatch_plan: 0.5.0
 cartons:
   - mwm_tess_ob
 open_fiber_path: /uufs/chpc.utah.edu/common/home/sdss50/sdsswork/target/open_fiber/0.5.0/draft_Sept6/
 schema: sandbox
 magnitudes:
   h: [catalog_to_tic_v8, tic_v8, twomass_psc.h_m]
   j: [catalog_to_tic_v8, tic_v8, twomass_psc.j_m]
   k: [catalog_to_tic_v8, tic_v8, twomass_psc.k_m]
   bp: [catalog_to_tic_v8, tic_v8, gaia_dr2_source.phot_bp_mean_mag]
   rp: [catalog_to_tic_v8, tic_v8, gaia_dr2_source.phot_rp_mean_mag]
   gaia_g: [catalog_to_tic_v8, tic_v8, gaia_dr2_source.phot_g_mean_mag]

'0.5.9':
 xmatch_plan: 0.5.0
 cartons:
   - ops_sky_boss_best
   - ops_sky_boss_good
   - ops_sky_apogee_best
   - ops_sky_apogee_good
 open_fiber_path: /uufs/chpc.utah.edu/common/home/sdss50/sdsswork/target/open_fiber/0.5.0/draft_Sept6/
 schema: sandbox
 magnitudes:
   h: [catalog_to_tic_v8, tic_v8, twomass_psc.h_m]
   j: [catalog_to_tic_v8, tic_v8, twomass_psc.j_m]
   k: [catalog_to_tic_v8, tic_v8, twomass_psc.k_m]
   bp: [catalog_to_tic_v8, tic_v8, gaia_dr2_source.phot_bp_mean_mag]
   rp: [catalog_to_tic_v8, tic_v8, gaia_dr2_source.phot_rp_mean_mag]
   gaia_g: [catalog_to_tic_v8, tic_v8, gaia_dr2_source.phot_g_mean_mag]
 parameters:
    ops_sky_boss_best:
      max_sep_ls8: 60.0
      max_sep_ps1dr2: 60.0
      min_sep_ls8: 5.0
      min_sep_ps1dr2: 5.0
    ops_sky_boss_good:
      min_sep_gaia: 5.0

'0.5.8':
 xmatch_plan: 0.5.0
 cartons:
   - ops_sky_boss_best
   - ops_sky_boss_good
   - ops_sky_apogee_best
   - ops_sky_apogee_good
 open_fiber_path: /uufs/chpc.utah.edu/common/home/sdss50/sdsswork/target/open_fiber/0.5.0/draft_Sept6/
 schema: sandbox
 magnitudes:
   h: [catalog_to_tic_v8, tic_v8, twomass_psc.h_m]
   j: [catalog_to_tic_v8, tic_v8, twomass_psc.j_m]
   k: [catalog_to_tic_v8, tic_v8, twomass_psc.k_m]
   bp: [catalog_to_tic_v8, tic_v8, gaia_dr2_source.phot_bp_mean_mag]
   rp: [catalog_to_tic_v8, tic_v8, gaia_dr2_source.phot_rp_mean_mag]
   gaia_g: [catalog_to_tic_v8, tic_v8, gaia_dr2_source.phot_g_mean_mag]
 parameters:
    ops_sky_boss_best:
      max_sep_ls8: 60.0
      max_sep_ps1dr2: 60.0
      min_sep_ls8: 5.0
      min_sep_ps1dr2: 5.0
    ops_sky_boss_good:
      min_sep_gaia: 5.0

'0.5.7':
 xmatch_plan: 0.5.0
 cartons:
   - ops_sky_boss_best
   - ops_sky_boss_good
   - ops_sky_apogee_best
   - ops_sky_apogee_good
 open_fiber_path: /uufs/chpc.utah.edu/common/home/sdss50/sdsswork/target/open_fiber/0.5.0/draft_Sept6/
 schema: sandbox
 magnitudes:
   h: [catalog_to_tic_v8, tic_v8, twomass_psc.h_m]
   j: [catalog_to_tic_v8, tic_v8, twomass_psc.j_m]
   k: [catalog_to_tic_v8, tic_v8, twomass_psc.k_m]
   bp: [catalog_to_tic_v8, tic_v8, gaia_dr2_source.phot_bp_mean_mag]
   rp: [catalog_to_tic_v8, tic_v8, gaia_dr2_source.phot_rp_mean_mag]
   gaia_g: [catalog_to_tic_v8, tic_v8, gaia_dr2_source.phot_g_mean_mag]
 parameters:
    ops_sky_boss_best:
      max_sep_ls8: 60.0
      max_sep_ps1dr2: 60.0
      min_sep_ls8: 5.0
      min_sep_ps1dr2: 5.0
    ops_sky_boss_good:
      min_sep_gaia: 5.0

'0.5.6':
 xmatch_plan: 0.5.0
 cartons:
   - bhm_colr_galaxies_lsdr8
 open_fiber_path: /uufs/chpc.utah.edu/common/home/sdss50/sdsswork/target/open_fiber/0.5.0/draft_Sept6/
 schema: sandbox
 magnitudes:
   h: [catalog_to_tic_v8, tic_v8, twomass_psc.h_m]
   j: [catalog_to_tic_v8, tic_v8, twomass_psc.j_m]
   k: [catalog_to_tic_v8, tic_v8, twomass_psc.k_m]
   bp: [catalog_to_tic_v8, tic_v8, gaia_dr2_source.phot_bp_mean_mag]
   rp: [catalog_to_tic_v8, tic_v8, gaia_dr2_source.phot_rp_mean_mag]
   gaia_g: [catalog_to_tic_v8, tic_v8, gaia_dr2_source.phot_g_mean_mag]
 parameters:
    bhm_colr_galaxies_lsdr8:
      priority: 4100
      value: 0.0
      cadence1: 'bright_1x1'
      cadence2: 'dark_1x1'
      cadence3: 'dark_1x4'
      fibermag_z_for_cadence1: 17.0
      fibermag_z_for_cadence2: 18.0
      fibermag_r_min: 16.0
      fibermag_z_min: 16.0
      dered_mag_z_max: 19.0
      dered_fibermag_z_max: 19.5
      fibermag_z_max: 20.0
      gaia_g_mag_limit: 16.0
      gaia_rp_mag_limit: 15.5

'0.5.5':
 xmatch_plan: 0.5.0
 cartons:
   - ops_tycho2_brightneighbors
   - ops_2mass_psc_brightneighbors
   - ops_gaia_brightneighbors
 open_fiber_path: /uufs/chpc.utah.edu/common/home/sdss50/sdsswork/target/open_fiber/0.5.0/draft_Sept6/
 schema: sandbox
 magnitudes:
   h: [catalog_to_tic_v8, tic_v8, twomass_psc.h_m]
   j: [catalog_to_tic_v8, tic_v8, twomass_psc.j_m]
   k: [catalog_to_tic_v8, tic_v8, twomass_psc.k_m]
   bp: [catalog_to_tic_v8, tic_v8, gaia_dr2_source.phot_bp_mean_mag]
   rp: [catalog_to_tic_v8, tic_v8, gaia_dr2_source.phot_rp_mean_mag]
   gaia_g: [catalog_to_tic_v8, tic_v8, gaia_dr2_source.phot_g_mean_mag]

'0.5.4':
 xmatch_plan: 0.5.0
 cartons:
   - bhm_aqmes_bonus_bright
   - bhm_aqmes_bonus_core
   - bhm_aqmes_bonus_faint
   - bhm_aqmes_wide2
   - bhm_aqmes_wide2_faint
   - mwm_cb_300pc_apogee
   - mwm_cb_300pc_boss
 open_fiber_path: /uufs/chpc.utah.edu/common/home/sdss50/sdsswork/target/open_fiber/0.5.0/draft_Sept6/
 schema: sandbox
 magnitudes:
   h: [catalog_to_tic_v8, tic_v8, twomass_psc.h_m]
   j: [catalog_to_tic_v8, tic_v8, twomass_psc.j_m]
   k: [catalog_to_tic_v8, tic_v8, twomass_psc.k_m]
   bp: [catalog_to_tic_v8, tic_v8, gaia_dr2_source.phot_bp_mean_mag]
   rp: [catalog_to_tic_v8, tic_v8, gaia_dr2_source.phot_rp_mean_mag]
   gaia_g: [catalog_to_tic_v8, tic_v8, gaia_dr2_source.phot_g_mean_mag]
 parameters:
    bhm_aqmes_med:
      priority: 1100
      value: 100.0
      fieldlist: masks/candidate_target_fields_bhm_aqmes_med_v0.3.1.fits
      mag_i_min: 16.0
      mag_i_max: 19.1
    bhm_aqmes_med_faint:
      priority: 3100
      value: 1.0
      fieldlist: masks/candidate_target_fields_bhm_aqmes_med_v0.3.1.fits
      mag_i_min: 19.1
      mag_i_max: 21.0
    bhm_aqmes_wide2:
      priority: 1210
      value: 100.0
      fieldlist: masks/candidate_target_fields_bhm_aqmes_wide_v0.3.1.fits
      mag_i_min: 16.0
      mag_i_max: 19.1
    bhm_aqmes_wide2_faint:
      priority: 3210
      value: 1.0
      fieldlist: masks/candidate_target_fields_bhm_aqmes_wide_v0.3.1.fits
      mag_i_min: 19.1
      mag_i_max: 21.0
    bhm_aqmes_bonus_core:
      priority: 3300
      value: 0.2
      fieldlist: None
      mag_i_min: 16.0
      mag_i_max: 19.1
    bhm_aqmes_bonus_faint:
      priority: 3302
      value: 0.1
      fieldlist: None
      mag_i_min: 19.1
      mag_i_max: 21.0
    bhm_aqmes_bonus_bright:
      priority: 4040
      value: 0.1
      fieldlist: None
      mag_i_min: 14.0
      mag_i_max: 18.0

'0.5.3':
 xmatch_plan: 0.5.0
 cartons:
 open_fiber_path: /uufs/chpc.utah.edu/common/home/sdss50/sdsswork/target/open_fiber/0.5.0/draft_Sept6/
 schema: sandbox
 magnitudes:
   h: [catalog_to_tic_v8, tic_v8, twomass_psc.h_m]
   j: [catalog_to_tic_v8, tic_v8, twomass_psc.j_m]
   k: [catalog_to_tic_v8, tic_v8, twomass_psc.k_m]
   bp: [catalog_to_tic_v8, tic_v8, gaia_dr2_source.phot_bp_mean_mag]
   rp: [catalog_to_tic_v8, tic_v8, gaia_dr2_source.phot_rp_mean_mag]
   gaia_g: [catalog_to_tic_v8, tic_v8, gaia_dr2_source.phot_g_mean_mag]

'0.5.2':
 xmatch_plan: 0.5.0
 cartons:
   - mwm_erosita_stars
   - mwm_erosita_compact_gen
   - mwm_erosita_compact_var
 open_fiber_path: $CATALOGDB_DIR/../open_fiber/0.5.0/
 schema: sandbox
 magnitudes:
   h: [catalog_to_tic_v8, tic_v8, twomass_psc.h_m]
   j: [catalog_to_tic_v8, tic_v8, twomass_psc.j_m]
   k: [catalog_to_tic_v8, tic_v8, twomass_psc.k_m]
   bp: [catalog_to_tic_v8, tic_v8, gaia_dr2_source.phot_bp_mean_mag]
   rp: [catalog_to_tic_v8, tic_v8, gaia_dr2_source.phot_rp_mean_mag]
   gaia_g: [catalog_to_tic_v8, tic_v8, gaia_dr2_source.phot_g_mean_mag]

'0.5.1':
 xmatch_plan: 0.5.0
 cartons:
   - mwm_yso_pms_apogee
   - mwm_yso_pms_boss
   - mwm_ob_core
   - mwm_ob_cepheids
   - mwm_halo_bb_boss
   - mwm_halo_sm_boss
 open_fiber_path: $CATALOGDB_DIR/../open_fiber/0.5.0/
 schema: sandbox
 magnitudes:
   h: [catalog_to_tic_v8, tic_v8, twomass_psc.h_m]
   j: [catalog_to_tic_v8, tic_v8, twomass_psc.j_m]
   k: [catalog_to_tic_v8, tic_v8, twomass_psc.k_m]
   bp: [catalog_to_tic_v8, tic_v8, gaia_dr2_source.phot_bp_mean_mag]
   rp: [catalog_to_tic_v8, tic_v8, gaia_dr2_source.phot_rp_mean_mag]
   gaia_g: [catalog_to_tic_v8, tic_v8, gaia_dr2_source.phot_g_mean_mag]

'0.5.0':
  xmatch_plan: 0.5.0
  cartons:
    - ops_std_boss_tic
    - ops_std_boss_lsdr8
    - ops_std_boss_ps1dr2
    - ops_std_boss_gdr2
    - ops_std_eboss
    - ops_std_boss
    - ops_std_boss_red
    - ops_std_apogee
    - mwm_tess_ob
    - mwm_cb_300pc_apogee
    - mwm_cb_300pc_boss
    - mwm_cb_gaiagalex_apogee
    - mwm_cb_gaiagalex_boss
    - mwm_cb_cvcandidates_apogee
    - mwm_cb_cvcandidates_boss
    - mwm_galactic_core
    - mwm_cb_uvex1
    - mwm_cb_uvex2
    - mwm_cb_uvex3
    - mwm_cb_uvex4
    - mwm_cb_uvex5
    - mwm_snc_100pc_apogee
    - mwm_snc_100pc_boss
    - mwm_snc_250pc_apogee
    - mwm_snc_250pc_boss
    - mwm_halo_bb_apogee
    - mwm_halo_bb_boss
    - mwm_halo_sm_apogee
    - mwm_halo_sm_boss
    - mwm_yso_disk_apogee
    - mwm_yso_disk_boss
    - mwm_yso_embedded_apogee
    - mwm_yso_nebula_apogee
    - mwm_yso_variable_apogee
    - mwm_yso_variable_boss
    - mwm_yso_ob_apogee
    - mwm_yso_ob_boss
    - mwm_yso_cmz_apogee
    - mwm_yso_cluster_apogee
    - mwm_yso_cluster_boss
    - mwm_yso_pms_apogee
    - mwm_yso_pms_boss
    - mwm_rv_long_fps
    - mwm_rv_short_fps
    - mwm_legacy_ir2opt
    - mwm_ob_core
    - mwm_ob_cepheids
    - mwm_dust_core
    - mwm_tessrgb_core
    - mwm_wd_core
    - mwm_tess_planet
    - mwm_erosita_compact_gen
    - mwm_erosita_compact_var
    - mwm_erosita_stars
    - bhm_gua_dark
    - bhm_gua_bright
    - bhm_spiders_agn_lsdr8
    - bhm_spiders_agn_efeds_stragglers
    - bhm_spiders_agn_gaiadr2
    - bhm_spiders_agn_sep
    - bhm_spiders_agn_ps1dr2
    - bhm_spiders_agn_skymapperdr2
    - bhm_spiders_agn_supercosmos
    - bhm_spiders_clusters_lsdr8
    - bhm_spiders_clusters_efeds_stragglers
    - bhm_spiders_clusters_ps1dr2
    - bhm_aqmes_med
    - bhm_aqmes_med_faint
    - bhm_aqmes_wide2
    - bhm_aqmes_wide2_faint
    - bhm_aqmes_bonus_core
    - bhm_aqmes_bonus_faint
    - bhm_aqmes_bonus_bright
    - bhm_rm_core
    - bhm_rm_known_spec
    - bhm_rm_var
    - bhm_rm_ancillary
    - bhm_csc_boss_dark
    - bhm_csc_boss_bright
    - bhm_csc_apogee
  open_fiber_path: $CATALOGDB_DIR/../open_fiber/0.5.0/
  schema: sandbox
  magnitudes:
    h: [catalog_to_tic_v8, tic_v8, twomass_psc.h_m]
    j: [catalog_to_tic_v8, tic_v8, twomass_psc.j_m]
    k: [catalog_to_tic_v8, tic_v8, twomass_psc.k_m]
    bp: [catalog_to_tic_v8, tic_v8, gaia_dr2_source.phot_bp_mean_mag]
    rp: [catalog_to_tic_v8, tic_v8, gaia_dr2_source.phot_rp_mean_mag]
    gaia_g: [catalog_to_tic_v8, tic_v8, gaia_dr2_source.phot_g_mean_mag]
  parameters:
    mwm_wd_core:
      gaia_mag: 20
      pwd: 0.5
    mwm_galactic_core:
      h_max: 11
      g_h: 3.5
    mwm_tess_planet:
      h_min: 7
      h_max: 12
    ops_std_boss_lsdr8:
      mag_ls_r_min: 15.95
      mag_ls_r_max: 18.05
      mag_gaia_g_min: 15.5
      parallax_min_at_g16: 0.2
      parallax_min_slope: -0.22
      parallax_max: 0.7
      dered_dist_max: 0.07
      g_r_dered_nominal: 0.30
      r_z_dered_nominal: 0.06
      bp_rp_dered_nominal: 0.67
      bp_g_dered_nominal: 0.24
    ops_std_boss_ps1dr2:
      mag_ps_r_min: 15.95
      mag_ps_r_max: 18.05
      mag_gaia_g_min: 15.5
      mag_gaia_g_max: 19.0
      parallax_min_at_g16: 0.2
      parallax_min_slope: -0.22
      parallax_max: 0.7
      dered_dist_max: 0.10
      g_r_dered_nominal: 0.24
      r_i_dered_nominal: 0.08
      i_z_dered_nominal: 0.00
      bp_rp_dered_nominal: 0.67
      bp_g_dered_nominal: 0.24
    ops_std_boss_gdr2:
      mag_gaia_g_min: 15.8
      mag_gaia_g_max: 18.1
      mag_gaia_bp_min: 15.8
      mag_gaia_bp_max: 18.4
      mag_gaia_rp_min: 15.6
      mag_gaia_rp_max: 17.6
      parallax_min_at_g16: 0.2
      parallax_min_slope: -0.22
      parallax_max: 0.7
      dered_dist_max: 0.12
      bp_rp_dered_nominal: 0.67
      bp_g_dered_nominal: 0.24
      g_rp_dered_nominal: 0.43
      ebv_max: 0.25
    bhm_gua_dark:
      mag_g_min: 16.5
      mag_g_max: 21.2
      mag_rp_min: 16.5
      mag_rp_max: 21.0
      prob_rf_min: 0.80
      spec_join_radius: 1.0
      spec_sn_thresh: 2.0
      spec_z_err_thresh: 0.01
      priority: 3400
      value: 0.5
      cadence: 'dark_1x4'
    bhm_gua_bright:
      mag_g_min: 13.0
      mag_g_max: 18.5
      mag_rp_min: 13.5
      mag_rp_max: 18.5
      prob_rf_min: 0.80
      spec_join_radius: 1.0
      spec_sn_thresh: 2.0
      spec_z_err_thresh: 0.01
      priority: 4040
      value: 0.5
      cadence: 'bright_2x1'
    bhm_spiders_agn_lsdr8:
      value: 1.0
      ero_version: 'em01_c946_201008_poscorr'
      xmatch_method: 'XPS/NWAY'
      xmatch_version: 'JWMS_v_40'
      opt_cat: 'lsdr8'
      fibertotmag_r_min: 13.5
      fibertotmag_r_max: 22.5
      fibertotmag_z_min: 13.5
      fibertotmag_z_max: 21.0
      fibertotmag_r_for_cadence1: 16.5
      fibertotmag_r_for_cadence2: 18.5
      gaia_g_max_for_cadence1: 16.0
      gaia_rp_max_for_cadence1: 16.0
      gaia_g_mag_limit: 13.5
      gaia_rp_mag_limit: 13.5
      cadence1: 'bright_2x1'
      cadence2: 'dark_1x2'
      cadence3: 'dark_1x4'
      det_like_min: 6.0
      det_like_for_priority: 8.0
      p_any_min: 0.1
      spec_join_radius: 1.0
      spec_sn_thresh: 1.60
      spec_z_err_thresh: 0.002
      priority_floor: 1520
      dpriority_match_flags: 1
      dpriority_det_like: 2
      dpriority_has_spec: 200
    bhm_spiders_agn_efeds_stragglers:
      value: 1.0
      ero_version1: 'eFEDS_c001_V18C_V3_main'
      ero_version2: 'eFEDS_c001_V18C_V3_ext'
      xmatch_method1: 'XPS/NWAY'
      xmatch_version1: 'Merged_03DEC2020'
      xmatch_method2: 'XPS/NWAY'
      xmatch_version2: 'Merged_03DEC2020'
      opt_cat: 'lsdr8'
      fibertotmag_r_min: 13.5
      fibertotmag_r_max: 22.5
      fibertotmag_z_min: 13.5
      fibertotmag_z_max: 21.0
      fibertotmag_r_for_cadence1: 16.5
      fibertotmag_r_for_cadence2: 18.5
      gaia_g_max_for_cadence1: 16.0
      gaia_rp_max_for_cadence1: 16.0
      gaia_g_mag_limit: 13.5
      gaia_rp_mag_limit: 13.5
      cadence1: 'bright_2x1'
      cadence2: 'dark_1x2'
      cadence3: 'dark_1x4'
      det_like_min: 6.0
      det_like_for_priority: 8.0
      p_any_min: 0.1
      spec_join_radius: 1.0
      spec_sn_thresh: 1.60
      spec_z_err_thresh: 0.002
      priority_floor: 1510
      dpriority_match_flags: 1
      dpriority_det_like: 2
      dpriority_ero_version: 4
      dpriority_has_spec: 200
    bhm_spiders_agn_gaiadr2:
      value: 1.0
      ero_version: 'em01_c946_201008_poscorr'
      xmatch_method: 'XPS/NWAY'
      xmatch_version: 'JWMS_CW2_v_03_TDopt'
      opt_cat: 'gaiadr2'
      gaia_g_max_for_cadence1: 16.0
      gaia_rp_max_for_cadence1: 16.0
      gaia_g_max_for_cadence2: 19.0
      gaia_rp_max_for_cadence2: 19.0
      gaia_g_mag_limit: 13.5
      gaia_rp_mag_limit: 13.5
      cadence1: 'bright_2x1'
      cadence2: 'dark_1x2'
      cadence3: 'dark_1x4'
      det_like_min: 6.0
      det_like_for_priority: 8.0
      p_any_min: 0.1
      spec_join_radius: 1.0
      spec_sn_thresh: 1.60
      spec_z_err_thresh: 0.002
      priority_floor: 1540
      dpriority_match_flags: 1
      dpriority_det_like: 2
      dpriority_has_spec: 200
      in_plane_lat_cut: 15.0
      dpriority_in_plane: 2000
    bhm_spiders_agn_sep:
      value: 1.0
      ero_version: 'em01_SEP_c946'
      xmatch_method: 'XPS/NWAY'
      xmatch_version1: 'SEP_CW2_07DEC2020_TDopt'
      xmatch_version2: 'SEP_CW2_NOV2020_MSopt'
      opt_cat: 'gaiadr2'
      gaia_g_max_for_cadence1: 16.0
      gaia_rp_max_for_cadence1: 16.0
      gaia_g_max_for_cadence2: 19.0
      gaia_rp_max_for_cadence2: 19.0
      gaia_g_mag_limit: 13.5
      gaia_rp_mag_limit: 13.5
      cadence1: 'bright_2x1'
      cadence2: 'dark_1x2'
      cadence3: 'dark_1x4'
      det_like_min: 6.0
      det_like_for_priority: 8.0
      p_any_min: 0.1
      priority_floor: 1510
      dpriority_match_flags: 1
      dpriority_det_like: 2
      dpriority_match_method: 4
    bhm_spiders_agn_ps1dr2:
      value: 1.0
      ero_version: 'em01_c946_201008_poscorr'
      xmatch_method: 'XPS/NWAY'
      xmatch_version: 'JWMS_CW2_v_03_TDopt'
      opt_cat: 'ps1dr2'
      g_psf_mag_max_for_cadence1: 16.0
      r_psf_mag_max_for_cadence1: 16.0
      i_psf_mag_max_for_cadence1: 16.0
      g_psf_mag_max_for_cadence2: 19.0
      r_psf_mag_max_for_cadence2: 19.0
      i_psf_mag_max_for_cadence2: 19.0
      g_psf_mag_min: 13.5
      r_psf_mag_min: 13.5
      i_psf_mag_min: 13.5
      z_psf_mag_min: 13.5
      g_psf_mag_max: 22.5
      r_psf_mag_max: 22.0
      i_psf_mag_max: 21.5
      z_psf_mag_max: 20.5
      gaia_g_mag_limit: 13.5
      gaia_rp_mag_limit: 13.5
      tic_t_mag_limit: 13.0
      cadence1: 'bright_2x1'
      cadence2: 'dark_1x2'
      cadence3: 'dark_1x4'
      det_like_min: 6.0
      det_like_for_priority: 8.0
      p_any_min: 0.1
      spec_join_radius: 1.0
      spec_sn_thresh: 1.60
      spec_z_err_thresh: 0.002
      priority_floor: 1530
      dpriority_match_flags: 1
      dpriority_det_like: 2
      dpriority_has_spec: 200
      in_plane_lat_cut: 15.0
      dpriority_in_plane: 2000
    bhm_spiders_agn_skymapperdr2:
      value: 1.0
      ero_version: 'em01_c946_201008_poscorr'
      xmatch_method: 'XPS/NWAY'
      xmatch_version: 'JWMS_CW2_v_03_TDopt'
      opt_cat: 'skymapperdr2'
      g_psf_mag_max_for_cadence1: 16.0
      r_psf_mag_max_for_cadence1: 16.0
      i_psf_mag_max_for_cadence1: 16.0
      g_psf_mag_max_for_cadence2: 19.0
      r_psf_mag_max_for_cadence2: 19.0
      i_psf_mag_max_for_cadence2: 19.0
      g_psf_mag_min: 13.5
      r_psf_mag_min: 13.5
      i_psf_mag_min: 13.5
      z_psf_mag_min: 13.5
      g_psf_mag_max: 22.5
      r_psf_mag_max: 22.0
      i_psf_mag_max: 21.5
      z_psf_mag_max: 20.5
      gaia_g_mag_limit: 13.5
      gaia_rp_mag_limit: 13.5
      tic_t_mag_limit: 13.0
      cadence1: 'bright_2x1'
      cadence2: 'dark_1x2'
      cadence3: 'dark_1x4'
      det_like_min: 6.0
      det_like_for_priority: 8.0
      p_any_min: 0.1
      spec_join_radius: 1.0
      spec_sn_thresh: 1.60
      spec_z_err_thresh: 0.002
      priority_floor: 1550
      dpriority_match_flags: 1
      dpriority_det_like: 2
      dpriority_has_spec: 200
      in_plane_lat_cut: 15.0
      dpriority_in_plane: 2000
    bhm_spiders_agn_supercosmos:
      value: 1.0
      ero_version: 'em01_c946_201008_poscorr'
      xmatch_method: 'XPS/NWAY'
      xmatch_version: 'JWMS_v_03'
      opt_cat: 'catwise2020'
      b_psf_mag_max_for_cadence1: 16.0
      r_psf_mag_max_for_cadence1: 16.0
      i_psf_mag_max_for_cadence1: 16.0
      b_psf_mag_max_for_cadence2: 19.0
      r_psf_mag_max_for_cadence2: 19.0
      i_psf_mag_max_for_cadence2: 19.0
      b_psf_mag_min: 13.5
      r_psf_mag_min: 13.5
      i_psf_mag_min: 13.5
      b_psf_mag_max: 22.5
      r_psf_mag_max: 22.0
      i_psf_mag_max: 21.5
      gaia_g_mag_limit: 13.5
      gaia_rp_mag_limit: 13.5
      tic_t_mag_limit: 13.0
      cadence1: 'bright_2x1'
      cadence2: 'dark_1x2'
      cadence3: 'dark_1x4'
      det_like_min: 6.0
      det_like_for_priority: 8.0
      p_any_min: 0.1
      spec_join_radius: 1.0
      spec_sn_thresh: 1.60
      spec_z_err_thresh: 0.002
      priority_floor: 1560
      dpriority_match_flags: 1
      dpriority_det_like: 2
      dpriority_has_spec: 200
      in_plane_lat_cut: 15.0
      dpriority_in_plane: 2000
    bhm_spiders_clusters_lsdr8:
      value_bcg: 5.0
      value_member: 1.0
      ero_version: 'em01_c946_201008_poscorr'
      xmatch_method: 'EROMAPPER_LS_DR8'
      xmatch_version: 'grzw1_v0.3_2020-12-04'
      opt_cat: 'lsdr8'
      det_like_min: 8.0
      xmatch_metric_min: 0.25
      fibertotmag_r_min: 13.5
      fibertotmag_r_max: 21.0
      fibertotmag_z_min: 13.5
      fibertotmag_z_max: 20.0
      fibertotmag_r_for_cadence1: 16.5
      fibertotmag_z_for_cadence1: 16.5
      fibertotmag_r_for_cadence2: 18.5
      gaia_g_max_for_cadence1: 16.0
      gaia_rp_max_for_cadence1: 16.0
      gaia_g_mag_limit: 13.5
      gaia_rp_mag_limit: 13.5
      cadence1: 'bright_2x1'
      cadence2: 'dark_1x2'
      cadence3: 'dark_1x4'
      spec_join_radius: 1.0
      spec_sn_thresh: 2.00
      spec_z_err_thresh: 0.01
      priority_floor_bcg: 1501
      priority_floor_member: 1630
      priority_levels: 31
    bhm_spiders_clusters_efeds_stragglers:
      value_bcg: 5.0
      value_member: 1.0
      ero_version: 'eFEDS_c001_V18C_legacy_d'
      xmatch_method: 'EROMAPPER_LS_DR8'
      xmatch_version: 'grzw1_v0.3_2020-12-04'
      opt_cat: 'lsdr8'
      det_like_min: 8.0
      xmatch_metric_min: 0.25
      fibertotmag_r_min: 13.5
      fibertotmag_r_max: 21.0
      fibertotmag_z_min: 13.5
      fibertotmag_z_max: 20.0
      fibertotmag_r_for_cadence1: 16.5
      fibertotmag_z_for_cadence1: 16.5
      fibertotmag_r_for_cadence2: 18.5
      gaia_g_max_for_cadence1: 16.0
      gaia_rp_max_for_cadence1: 16.0
      gaia_g_mag_limit: 13.5
      gaia_rp_mag_limit: 13.5
      cadence1: 'bright_2x1'
      cadence2: 'dark_1x2'
      cadence3: 'dark_1x4'
      spec_join_radius: 1.0
      spec_sn_thresh: 2.00
      spec_z_err_thresh: 0.01
      priority_floor_bcg: 1500
      priority_floor_member: 1600
      priority_levels: 31
    bhm_spiders_clusters_ps1dr2:
      value_bcg: 5.0
      value_member: 1.0
      ero_version: 'em01_c946_201008_poscorr'
      xmatch_method: 'EROMAPPER_PS1_DR2'
      xmatch_version: 'eromapper_2020-10-23'
      opt_cat: 'ps1dr2'
      det_like_min: 8.0
      xmatch_metric_min: 0.25
      r_psf_mag_max_for_cadence1: 16.0
      i_psf_mag_max_for_cadence1: 16.0
      z_psf_mag_max_for_cadence1: 16.0
      r_psf_mag_max_for_cadence2: 19.0
      i_psf_mag_max_for_cadence2: 19.0
      z_psf_mag_max_for_cadence2: 19.0
      r_psf_mag_min: 13.5
      i_psf_mag_min: 13.5
      z_psf_mag_min: 13.5
      r_psf_mag_max: 21.5
      i_psf_mag_max: 21.0
      z_psf_mag_max: 20.5
      cadence1: 'bright_2x1'
      cadence2: 'dark_1x2'
      cadence3: 'dark_1x4'
      spec_join_radius: 1.0
      spec_sn_thresh: 2.00
      spec_z_err_thresh: 0.01
      priority_floor_bcg: 1502
      priority_floor_member: 1660
      priority_levels: 31
    bhm_aqmes_med:
      priority: 1100
      value: 100.0
      fieldlist: masks/candidate_target_fields_bhm_aqmes_med_v0.3.1.fits
      mag_i_min: 16.0
      mag_i_max: 19.1
    bhm_aqmes_med_faint:
      priority: 3100
      value: 1.0
      fieldlist: masks/candidate_target_fields_bhm_aqmes_med_v0.3.1.fits
      mag_i_min: 19.1
      mag_i_max: 21.0
    bhm_aqmes_wide2:
      priority: 1210
      value: 100.0
      fieldlist: masks/candidate_target_fields_bhm_aqmes_wide_v0.3.1.fits
      mag_i_min: 16.0
      mag_i_max: 19.1
    bhm_aqmes_wide2_faint:
      priority: 3210
      value: 1.0
      fieldlist: masks/candidate_target_fields_bhm_aqmes_wide_v0.3.1.fits
      mag_i_min: 19.1
      mag_i_max: 21.0
    bhm_aqmes_bonus_core:
      priority: 3300
      value: 0.2
      fieldlist: None
      mag_i_min: 16.0
      mag_i_max: 19.1
    bhm_aqmes_bonus_faint:
      priority: 3302
      value: 0.1
      fieldlist: None
      mag_i_min: 19.1
      mag_i_max: 21.0
    bhm_aqmes_bonus_bright:
      priority: 4040
      value: 0.1
      fieldlist: None
      mag_i_min: 14.0
      mag_i_max: 18.0
    bhm_rm_base:
      fieldlist:
        - { name: SDSS-RM,  racen: 213.7042, deccen: 53.08333,  radius: 1.49 }
        - { name: COSMOS,   racen: 150.0,    deccen: 2.2,       radius: 1.49 }
        - { name: XMM-LSS,  racen: 35.70833, deccen: -5.05000,  radius: 1.49 }
        - { name: S-CVZ,    racen: 90.0,     deccen: -66.56056, radius: 1.00 }
        - { name: CDFS,     racen: 52.65,    deccen: -28.1,     radius: 1.00 }
        - { name: ELIAS-S1, racen: 9.450,    deccen: -44.00,    radius: 1.00 }
    bhm_rm_core:
      priority: 1002
      value: 1000.0
      mag_i_min: 17.0
      mag_i_max: 21.5
      mag_g_min_cvz_s: 16.0
      mag_g_max_cvz_s: 21.7
      pmsig_max: 3.0
      plxsig_max: 3.0
    bhm_rm_known_spec:
      priority: 1001
      value: 1000.0
      mag_i_min: 15.0
      mag_i_max: 21.7
      mag_i_max_sdss_rm: 21.7
      mag_i_max_cosmos: 21.5
      mag_i_max_xmm_lss: 21.5
      mag_g_min_cvz_s: 16.0
      mag_g_max_cvz_s: 21.7
      specz_min: 0.005
      specz_max: 7.0
    bhm_rm_var:
      priority: 1003
      value: 1000.0
      mag_i_min: 17.0
      mag_i_max: 20.5
      mag_g_min_cvz_s: 16.0
      mag_g_max_cvz_s: 21.7
      des_var_sn_min: 3.0
      des_var_rms_min: 0.05
      ps1_var_sn_min: 3.0
      ps1_var_rms_min: 0.05
      pmsig_max: 3.0
      plxsig_max: 3.0
    bhm_rm_ancillary:
      priority: 1004
      value: 1000.0
      photo_bitmask: 3
      mag_i_min: 15.0
      mag_i_max: 21.5
      mag_g_min_cvz_s: 16.0
      mag_g_max_cvz_s: 21.7
      pmsig_max: 3.0
      plxsig_max: 3.0
    bhm_csc_boss_dark:
      mag_i_min: 16.0
      mag_i_max: 22.0
      priority_floor: 1920
      dpriority_has_spec: 1
      value: 1.0
      spec_join_radius: 1.0
      spec_sn_thresh: 1.60
      spec_z_err_thresh: 0.002
    bhm_csc_boss_bright:
      mag_i_min: 13.0
      mag_i_max: 18.0
      priority_floor: 2920
      dpriority_has_spec: 1
      value: 1.0
      spec_join_radius: 1.0
      spec_sn_thresh: 1.60
      spec_z_err_thresh: 0.002
    bhm_csc_apogee:
      mag_h_min: 7.0
      mag_h_max: 15.0
      priority_floor: 2930
      value: 1.0

'0.5.0-beta.1':
  xmatch_plan: 0.5.0-beta.2
  cartons:
    - ops_std_boss_tic
    - ops_std_boss_lsdr8
    - ops_std_eboss
    - ops_std_boss
    - ops_std_boss_red
    - ops_std_apogee
    - mwm_tess_ob
    - mwm_cb_300pc_apogee
    - mwm_cb_300pc_boss
    - mwm_cb_gaiagalex_apogee
    - mwm_cb_gaiagalex_boss
    - mwm_cb_cvcandidates_apogee
    - mwm_cb_cvcandidates_boss
    - mwm_galactic_core
    - mwm_cb_uvex1
    - mwm_cb_uvex2
    - mwm_cb_uvex3
    - mwm_cb_uvex4
    - mwm_cb_uvex5
    - mwm_snc_100pc_apogee
    - mwm_snc_100pc_boss
    - mwm_snc_250pc_apogee
    - mwm_snc_250pc_boss
    - mwm_halo_bb_apogee
    - mwm_halo_bb_boss
    - mwm_halo_sm_apogee
    - mwm_halo_sm_boss
    - mwm_yso_disk_apogee
    - mwm_yso_disk_boss
    - mwm_yso_embedded_apogee
    - mwm_yso_nebula_apogee
    - mwm_yso_variable_apogee
    - mwm_yso_variable_boss
    - mwm_yso_ob_apogee
    - mwm_yso_ob_boss
    - mwm_yso_cmz_apogee
    - mwm_yso_cluster_apogee
    - mwm_yso_cluster_boss
    - mwm_yso_pms_apogee
    - mwm_yso_pms_boss
    - mwm_rv_long_fps
    - mwm_rv_short_rm
    - mwm_rv_short_bplates
    - mwm_rv_short_fps
    - mwm_rv_long_rm
    - mwm_rv_long_bplates
    - mwm_legacy_ir2opt
    - mwm_ob_core
    - mwm_ob_cepheids
    - mwm_dust_core
    - mwm_tessrgb_core
    - mwm_wd_core
    - mwm_tess_planet
    - bhm_gua_dark
    - bhm_gua_bright
    - bhm_spiders_agn_lsdr8
    - bhm_spiders_agn_efeds_stragglers
    - bhm_spiders_agn_gaiadr2
    - bhm_spiders_agn_sep
    - bhm_spiders_agn_ps1dr2
    - bhm_spiders_agn_skymapperdr2
    - bhm_spiders_agn_supercosmos
    - bhm_spiders_clusters_lsdr8
    - bhm_spiders_clusters_efeds_stragglers
    - bhm_spiders_clusters_ps1dr2
    - bhm_aqmes_med
    - bhm_aqmes_med_faint
    - bhm_aqmes_wide2
    - bhm_aqmes_wide2_faint
    - bhm_aqmes_bonus_core
    - bhm_aqmes_bonus_faint
    - bhm_aqmes_bonus_bright
    - bhm_rm_core
    - bhm_rm_known_spec
    - bhm_rm_var
    - bhm_rm_ancillary
    - bhm_csc_boss_dark
    - bhm_csc_boss_bright
    - bhm_csc_apogee
    # - ops_apogee_sky
    # - ops_boss_sky
  schema: sandbox
  magnitudes:
    g: [catalog_to_sdss_dr13_photoobj_primary, sdss_dr13_photoobj.psfmag_g]
    r: [catalog_to_sdss_dr13_photoobj_primary, sdss_dr13_photoobj.psfmag_r]
    i: [catalog_to_sdss_dr13_photoobj_primary, sdss_dr13_photoobj.psfmag_i]
    z: [catalog_to_sdss_dr13_photoobj_primary, sdss_dr13_photoobj.psfmag_z]
    h: [catalog_to_tic_v8, tic_v8, twomass_psc.h_m]
    j: [catalog_to_tic_v8, tic_v8, twomass_psc.j_m]
    k: [catalog_to_tic_v8, tic_v8, twomass_psc.k_m]
    bp: [catalog_to_tic_v8, tic_v8, gaia_dr2_source.phot_bp_mean_mag]
    rp: [catalog_to_tic_v8, tic_v8, gaia_dr2_source.phot_rp_mean_mag]
    gaia_g: [catalog_to_tic_v8, tic_v8, gaia_dr2_source.phot_g_mean_mag]
    optical_prov: 'psfmag'
  parameters:
    mwm_wd_core:
      gaia_mag: 20
      pwd: 0.5
    mwm_galactic_core:
      h_max: 11
      g_h: 3.5
    mwm_tess_planet:
      h_min: 7
      h_max: 12
    bhm_gua_dark:
      mag_g_min: 16.5
      mag_g_max: 21.2
      mag_rp_min: 16.5
      mag_rp_max: 21.0
      prob_rf_min: 0.80
      spec_join_radius: 1.0
      spec_sn_thresh: 2.0
      spec_z_err_thresh: 0.01
      priority: 3400
      value: 0.5
      cadence: 'dark_1x4'
    bhm_gua_bright:
      mag_g_min: 13.0
      mag_g_max: 18.5
      mag_rp_min: 13.5
      mag_rp_max: 18.5
      prob_rf_min: 0.80
      spec_join_radius: 1.0
      spec_sn_thresh: 2.0
      spec_z_err_thresh: 0.01
      priority: 4040
      value: 0.5
      cadence: 'bright_2x1'
    bhm_spiders_agn_lsdr8:
      value: 1.0
      ero_version: 'em01_c946_201008_poscorr'
      xmatch_method: 'XPS/NWAY'
      xmatch_version: 'JWMS_v_40'
      opt_cat: 'lsdr8'
      fibertotmag_r_min: 13.5
      fibertotmag_r_max: 22.5
      fibertotmag_z_min: 13.5
      fibertotmag_z_max: 21.0
      fibertotmag_r_for_cadence1: 16.5
      fibertotmag_r_for_cadence2: 18.5
      gaia_g_max_for_cadence1: 16.0
      gaia_rp_max_for_cadence1: 16.0
      gaia_g_mag_limit: 13.5
      gaia_rp_mag_limit: 13.5
      cadence1: 'bright_2x1'
      cadence2: 'dark_1x2'
      cadence3: 'dark_1x4'
      det_like_min: 6.0
      det_like_for_priority: 8.0
      p_any_min: 0.1
      spec_join_radius: 1.0
      spec_sn_thresh: 1.60
      spec_z_err_thresh: 0.002
      priority_floor: 1520
      dpriority_match_flags: 1
      dpriority_det_like: 2
      dpriority_has_spec: 200
    bhm_spiders_agn_efeds_stragglers:
      value: 1.0
      ero_version1: 'eFEDS_c001_V18C_V3_main'
      ero_version2: 'eFEDS_c001_V18C_V3_ext'
      xmatch_method1: 'XPS/NWAY'
      xmatch_version1: 'Merged_03DEC2020'
      xmatch_method2: 'XPS/NWAY'
      xmatch_version2: 'Merged_03DEC2020'
      opt_cat: 'lsdr8'
      fibertotmag_r_min: 13.5
      fibertotmag_r_max: 22.5
      fibertotmag_z_min: 13.5
      fibertotmag_z_max: 21.0
      fibertotmag_r_for_cadence1: 16.5
      fibertotmag_r_for_cadence2: 18.5
      gaia_g_max_for_cadence1: 16.0
      gaia_rp_max_for_cadence1: 16.0
      gaia_g_mag_limit: 13.5
      gaia_rp_mag_limit: 13.5
      cadence1: 'bright_2x1'
      cadence2: 'dark_1x2'
      cadence3: 'dark_1x4'
      det_like_min: 6.0
      det_like_for_priority: 8.0
      p_any_min: 0.1
      spec_join_radius: 1.0
      spec_sn_thresh: 1.60
      spec_z_err_thresh: 0.002
      priority_floor: 1510
      dpriority_match_flags: 1
      dpriority_det_like: 2
      dpriority_ero_version: 4
      dpriority_has_spec: 200
    bhm_spiders_agn_gaiadr2:
      value: 1.0
      ero_version: 'em01_c946_201008_poscorr'
      xmatch_method: 'XPS/NWAY'
      xmatch_version: 'JWMS_CW2_v_03_TDopt'
      opt_cat: 'gaiadr2'
      gaia_g_max_for_cadence1: 16.0
      gaia_rp_max_for_cadence1: 16.0
      gaia_g_max_for_cadence2: 19.0
      gaia_rp_max_for_cadence2: 19.0
      gaia_g_mag_limit: 13.5
      gaia_rp_mag_limit: 13.5
      cadence1: 'bright_2x1'
      cadence2: 'dark_1x2'
      cadence3: 'dark_1x4'
      det_like_min: 6.0
      det_like_for_priority: 8.0
      p_any_min: 0.1
      spec_join_radius: 1.0
      spec_sn_thresh: 1.60
      spec_z_err_thresh: 0.002
      priority_floor: 1540
      dpriority_match_flags: 1
      dpriority_det_like: 2
      dpriority_has_spec: 200
    bhm_spiders_agn_sep:
      value: 1.0
      ero_version: 'em01_SEP_c946'
      xmatch_method: 'XPS/NWAY'
      xmatch_version1: 'SEP_CW2_07DEC2020_TDopt'
      xmatch_version2: 'SEP_CW2_NOV2020_MSopt'
      opt_cat: 'gaiadr2'
      gaia_g_max_for_cadence1: 16.0
      gaia_rp_max_for_cadence1: 16.0
      gaia_g_max_for_cadence2: 19.0
      gaia_rp_max_for_cadence2: 19.0
      gaia_g_mag_limit: 13.5
      gaia_rp_mag_limit: 13.5
      cadence1: 'bright_2x1'
      cadence2: 'dark_1x2'
      cadence3: 'dark_1x4'
      det_like_min: 6.0
      det_like_for_priority: 8.0
      p_any_min: 0.1
      priority_floor: 1510
      dpriority_match_flags: 1
      dpriority_det_like: 2
      dpriority_match_method: 4
    bhm_spiders_agn_ps1dr2:
      value: 1.0
      ero_version: 'em01_c946_201008_poscorr'
      xmatch_method: 'XPS/NWAY'
      xmatch_version: 'JWMS_CW2_v_03_TDopt'
      opt_cat: 'ps1dr2'
      g_psf_mag_max_for_cadence1: 16.0
      r_psf_mag_max_for_cadence1: 16.0
      i_psf_mag_max_for_cadence1: 16.0
      g_psf_mag_max_for_cadence2: 19.0
      r_psf_mag_max_for_cadence2: 19.0
      i_psf_mag_max_for_cadence2: 19.0
      g_psf_mag_min: 13.5
      r_psf_mag_min: 13.5
      i_psf_mag_min: 13.5
      z_psf_mag_min: 13.5
      g_psf_mag_max: 22.5
      r_psf_mag_max: 22.0
      i_psf_mag_max: 21.5
      z_psf_mag_max: 20.5
      gaia_g_mag_limit: 13.5
      gaia_rp_mag_limit: 13.5
      tic_t_mag_limit: 13.0
      cadence1: 'bright_2x1'
      cadence2: 'dark_1x2'
      cadence3: 'dark_1x4'
      det_like_min: 6.0
      det_like_for_priority: 8.0
      p_any_min: 0.1
      spec_join_radius: 1.0
      spec_sn_thresh: 1.60
      spec_z_err_thresh: 0.002
      priority_floor: 1530
      dpriority_match_flags: 1
      dpriority_det_like: 2
      dpriority_has_spec: 200
    bhm_spiders_agn_skymapperdr2:
      value: 1.0
      ero_version: 'em01_c946_201008_poscorr'
      xmatch_method: 'XPS/NWAY'
      xmatch_version: 'JWMS_CW2_v_03_TDopt'
      opt_cat: 'skymapperdr2'
      g_psf_mag_max_for_cadence1: 16.0
      r_psf_mag_max_for_cadence1: 16.0
      i_psf_mag_max_for_cadence1: 16.0
      g_psf_mag_max_for_cadence2: 19.0
      r_psf_mag_max_for_cadence2: 19.0
      i_psf_mag_max_for_cadence2: 19.0
      g_psf_mag_min: 13.5
      r_psf_mag_min: 13.5
      i_psf_mag_min: 13.5
      z_psf_mag_min: 13.5
      g_psf_mag_max: 22.5
      r_psf_mag_max: 22.0
      i_psf_mag_max: 21.5
      z_psf_mag_max: 20.5
      gaia_g_mag_limit: 13.5
      gaia_rp_mag_limit: 13.5
      tic_t_mag_limit: 13.0
      cadence1: 'bright_2x1'
      cadence2: 'dark_1x2'
      cadence3: 'dark_1x4'
      det_like_min: 6.0
      det_like_for_priority: 8.0
      p_any_min: 0.1
      spec_join_radius: 1.0
      spec_sn_thresh: 1.60
      spec_z_err_thresh: 0.002
      priority_floor: 1550
      dpriority_match_flags: 1
      dpriority_det_like: 2
      dpriority_has_spec: 200
    bhm_spiders_agn_supercosmos:
      value: 1.0
      ero_version: 'em01_c946_201008_poscorr'
      xmatch_method: 'XPS/NWAY'
      xmatch_version: 'JWMS_v_03'
      opt_cat: 'catwise2020'
      b_psf_mag_max_for_cadence1: 16.0
      r_psf_mag_max_for_cadence1: 16.0
      i_psf_mag_max_for_cadence1: 16.0
      b_psf_mag_max_for_cadence2: 19.0
      r_psf_mag_max_for_cadence2: 19.0
      i_psf_mag_max_for_cadence2: 19.0
      b_psf_mag_min: 13.5
      r_psf_mag_min: 13.5
      i_psf_mag_min: 13.5
      b_psf_mag_max: 22.5
      r_psf_mag_max: 22.0
      i_psf_mag_max: 21.5
      gaia_g_mag_limit: 13.5
      gaia_rp_mag_limit: 13.5
      tic_t_mag_limit: 13.0
      cadence1: 'bright_2x1'
      cadence2: 'dark_1x2'
      cadence3: 'dark_1x4'
      det_like_min: 6.0
      det_like_for_priority: 8.0
      p_any_min: 0.1
      spec_join_radius: 1.0
      spec_sn_thresh: 1.60
      spec_z_err_thresh: 0.002
      priority_floor: 1560
      dpriority_match_flags: 1
      dpriority_det_like: 2
      dpriority_has_spec: 200
    bhm_spiders_clusters_lsdr8:
      value_bcg: 5.0
      value_member: 1.0
      ero_version: 'em01_c946_201008_poscorr'
      xmatch_method: 'EROMAPPER_LS_DR8'
      xmatch_version: 'grzw1_v0.3_2020-12-04'
      opt_cat: 'lsdr8'
      det_like_min: 8.0
      xmatch_metric_min: 0.25
      fibertotmag_r_min: 13.5
      fibertotmag_r_max: 21.0
      fibertotmag_z_min: 13.5
      fibertotmag_z_max: 20.0
      fibertotmag_r_for_cadence1: 16.5
      fibertotmag_z_for_cadence1: 16.5
      fibertotmag_r_for_cadence2: 18.5
      gaia_g_max_for_cadence1: 16.0
      gaia_rp_max_for_cadence1: 16.0
      gaia_g_mag_limit: 13.5
      gaia_rp_mag_limit: 13.5
      cadence1: 'bright_2x1'
      cadence2: 'dark_1x2'
      cadence3: 'dark_1x4'
      spec_join_radius: 1.0
      spec_sn_thresh: 2.00
      spec_z_err_thresh: 0.01
      priority_floor_bcg: 1501
      priority_floor_member: 1630
      priority_levels: 31
    bhm_spiders_clusters_efeds_stragglers:
      value_bcg: 5.0
      value_member: 1.0
      ero_version: 'eFEDS_c001_V18C_legacy_d'
      xmatch_method: 'EROMAPPER_LS_DR8'
      xmatch_version: 'grzw1_v0.3_2020-12-04'
      opt_cat: 'lsdr8'
      det_like_min: 8.0
      xmatch_metric_min: 0.25
      fibertotmag_r_min: 13.5
      fibertotmag_r_max: 21.0
      fibertotmag_z_min: 13.5
      fibertotmag_z_max: 20.0
      fibertotmag_r_for_cadence1: 16.5
      fibertotmag_z_for_cadence1: 16.5
      fibertotmag_r_for_cadence2: 18.5
      gaia_g_max_for_cadence1: 16.0
      gaia_rp_max_for_cadence1: 16.0
      gaia_g_mag_limit: 13.5
      gaia_rp_mag_limit: 13.5
      cadence1: 'bright_2x1'
      cadence2: 'dark_1x2'
      cadence3: 'dark_1x4'
      spec_join_radius: 1.0
      spec_sn_thresh: 2.00
      spec_z_err_thresh: 0.01
      priority_floor_bcg: 1500
      priority_floor_member: 1600
      priority_levels: 31
    bhm_spiders_clusters_ps1dr2:
      value_bcg: 5.0
      value_member: 1.0
      ero_version: 'em01_c946_201008_poscorr'
      xmatch_method: 'EROMAPPER_PS1_DR2'
      xmatch_version: 'eromapper_2020-10-23'
      opt_cat: 'ps1dr2'
      det_like_min: 8.0
      xmatch_metric_min: 0.25
      r_psf_mag_max_for_cadence1: 16.0
      i_psf_mag_max_for_cadence1: 16.0
      z_psf_mag_max_for_cadence1: 16.0
      r_psf_mag_max_for_cadence2: 19.0
      i_psf_mag_max_for_cadence2: 19.0
      z_psf_mag_max_for_cadence2: 19.0
      r_psf_mag_min: 13.5
      i_psf_mag_min: 13.5
      z_psf_mag_min: 13.5
      r_psf_mag_max: 21.5
      i_psf_mag_max: 21.0
      z_psf_mag_max: 20.5
      cadence1: 'bright_2x1'
      cadence2: 'dark_1x2'
      cadence3: 'dark_1x4'
      spec_join_radius: 1.0
      spec_sn_thresh: 2.00
      spec_z_err_thresh: 0.01
      priority_floor_bcg: 1502
      priority_floor_member: 1660
      priority_levels: 31
    bhm_aqmes_med:
      priority: 1100
      value: 100.0
      fieldlist: masks/candidate_target_fields_bhm_aqmes_med_v0.3.1.fits
      mag_i_min: 16.0
      mag_i_max: 19.1
    bhm_aqmes_med_faint:
      priority: 3100
      value: 1.0
      fieldlist: masks/candidate_target_fields_bhm_aqmes_med_v0.3.1.fits
      mag_i_min: 19.1
      mag_i_max: 21.0
    bhm_aqmes_wide2:
      priority: 1210
      value: 100.0
      fieldlist: masks/candidate_target_fields_bhm_aqmes_wide_v0.3.1.fits
      mag_i_min: 16.0
      mag_i_max: 19.1
    bhm_aqmes_wide2_faint:
      priority: 3210
      value: 1.0
      fieldlist: masks/candidate_target_fields_bhm_aqmes_wide_v0.3.1.fits
      mag_i_min: 19.1
      mag_i_max: 21.0
    bhm_aqmes_bonus_core:
      priority: 3300
      value: 0.2
      fieldlist: None
      mag_i_min: 16.0
      mag_i_max: 19.1
    bhm_aqmes_bonus_faint:
      priority: 3301
      value: 0.1
      fieldlist: None
      mag_i_min: 19.1
      mag_i_max: 21.0
    bhm_aqmes_bonus_bright:
      priority: 4040
      value: 0.1
      fieldlist: None
      mag_i_min: 14.0
      mag_i_max: 18.0
    bhm_rm_base:
      fieldlist:
        - { name: SDSS-RM, racen: 213.7042, deccen: 53.08333, radius: 1.49 }
        - { name: COSMOS, racen: 150.0, deccen: 2.2, radius: 1.49 }
        - { name: XMM-LSS, racen: 35.70833, deccen: -5.05000, radius: 1.49 }
        - { name: S-CVZ, racen: 90.0, deccen: -66.56056, radius: 1.00 }
        - { name: CDFS, racen: 52.65, deccen: -28.1, radius: 1.00 }
        - { name: ELIAS-S1, racen: 9.450, deccen: -44.00, radius: 1.00 }
    bhm_rm_core:
      priority: 1002
      value: 1000.0
      mag_i_min: 17.0
      mag_i_max: 21.5
      mag_g_min_cvz_s: 16.0
      mag_g_max_cvz_s: 21.7
      pmsig_max: 3.0
      plxsig_max: 3.0
    bhm_rm_known_spec:
      priority: 1001
      value: 1000.0
      mag_i_min: 15.0
      mag_i_max: 21.7
      mag_i_max_sdss_rm: 21.7
      mag_i_max_cosmos: 21.5
      mag_i_max_xmm_lss: 21.5
      mag_g_min_cvz_s: 16.0
      mag_g_max_cvz_s: 21.7
      specz_min: 0.005
      specz_max: 7.0
    bhm_rm_var:
      priority: 1003
      value: 1000.0
      mag_i_min: 17.0
      mag_i_max: 20.5
      mag_g_min_cvz_s: 16.0
      mag_g_max_cvz_s: 21.7
      des_var_sn_min: 3.0
      des_var_rms_min: 0.05
      ps1_var_sn_min: 3.0
      ps1_var_rms_min: 0.05
      pmsig_max: 3.0
      plxsig_max: 3.0
    bhm_rm_ancillary:
      priority: 1004
      value: 1000.0
      photo_bitmask: 3
      mag_i_min: 15.0
      mag_i_max: 21.5
      mag_g_min_cvz_s: 16.0
      mag_g_max_cvz_s: 21.7
      pmsig_max: 3.0
      plxsig_max: 3.0
    bhm_csc_boss_dark:
      mag_i_min: 16.0
      mag_i_max: 22.0
      priority_floor: 3000
      dpriority_has_spec: 10
      value: 1.0
      spec_join_radius: 1.0
      spec_sn_thresh: 1.60
      spec_z_err_thresh: 0.002
    bhm_csc_boss_bright:
      mag_i_min: 13.0
      mag_i_max: 18.0
      priority_floor: 4000
      dpriority_has_spec: 10
      value: 1.0
      spec_join_radius: 1.0
      spec_sn_thresh: 1.60
      spec_z_err_thresh: 0.002
    bhm_csc_apogee:
      mag_h_min: 10.0
      mag_h_max: 15.0
      priority_floor: 4000
      value: 1.0
    ops_std_boss_lsdr8:
      mag_ls_r_min: 15.95
      mag_ls_r_max: 18.05
      mag_gaia_g_min: 15.5
      parallax_min_at_g16: 0.2
      parallax_min_slope: -0.22
      parallax_max: 0.7
      gaia_bp_rp_min: 0.619
      gaia_bp_rp_max: 0.863
      ls_g_r_min: 0.254
      ls_g_r_max: 0.448
      ls_r_z_min: 0.024
      ls_r_z_max: 0.190
      gaia_g_ls_r_min: 0.0
      gaia_g_ls_r_max: 0.1
  database_options:
    work_mem: '5GB'

'1.0.0-test':
  xmatch_plan: 1.0.0
  cartons:
    - mwm_cb_xmmom
    - mwm_cb_swiftuvot
  schema: sandbox
  magnitudes:
    h: [catalog_to_twomass_psc, twomass_psc, twomass_psc.h_m]
    j: [catalog_to_twomass_psc, twomass_psc, twomass_psc.j_m]
    k: [catalog_to_twomass_psc, twomass_psc, twomass_psc.k_m]
    bp: [catalog_to_gaia_dr3_source, gaia_dr3_source, gaia_dr3_source.phot_bp_mean_mag]
    rp: [catalog_to_gaia_dr3_source, gaia_dr3_source, gaia_dr3_source.phot_rp_mean_mag]
    gaia_g: [catalog_to_gaia_dr3_source, gaia_dr3_source, gaia_dr3_source.phot_g_mean_mag]
  database_options:
    work_mem: '10GB'

'0.5.0-test':
  xmatch_plan: 0.5.0
  cartons:
    # - ops_std_boss_tic
    # - ops_std_boss_lsdr8
  open_fiber_path: /uufs/chpc.utah.edu/common/home/sdss50/sdsswork/target/open_fiber/0.5.0/draft2/
  schema: sandbox
  parameters:
    ops_std_boss_lsdr8:
      mag_ls_r_min: 15.95
      mag_ls_r_max: 18.05
      mag_gaia_g_min: 15.5
      parallax_min_at_g16: 0.2
      parallax_min_slope: -0.22
      parallax_max: 0.7
      dered_dist_max: 0.07
      g_r_dered_nominal: 0.30
      r_z_dered_nominal: 0.06
      bp_rp_dered_nominal: 0.66
      bp_g_dered_nominal: 0.22
  magnitudes:
    h: [catalog_to_tic_v8, tic_v8, twomass_psc.h_m]
    j: [catalog_to_tic_v8, tic_v8, twomass_psc.j_m]
    k: [catalog_to_tic_v8, tic_v8, twomass_psc.k_m]
    bp: [catalog_to_tic_v8, tic_v8, gaia_dr2_source.phot_bp_mean_mag]
    rp: [catalog_to_tic_v8, tic_v8, gaia_dr2_source.phot_rp_mean_mag]
    gaia_g: [catalog_to_tic_v8, tic_v8, gaia_dr2_source.phot_g_mean_mag]
  database_options:
    work_mem: '5GB'<|MERGE_RESOLUTION|>--- conflicted
+++ resolved
@@ -1,4 +1,3 @@
-<<<<<<< HEAD
 '1.0.36':
   xmatch_plan: 1.0.0
   cartons:
@@ -19,23 +18,6 @@
     - bhm_aqmes_bonus_core
     - bhm_aqmes_bonus_bright
     - bhm_aqmes_bonus_faint
-=======
-'1.0.35':
-  xmatch_plan: 1.0.0
-  cartons:
->>>>>>> 992fc8ac
-  open_fiber_path: /uufs/chpc.utah.edu/common/home/sdss50/sdsswork/target/open_fiber/1.0.0/draft2/
-  schema: sandbox
-  magnitudes:
-    h: [catalog_to_twomass_psc, twomass_psc, twomass_psc.h_m]
-    j: [catalog_to_twomass_psc, twomass_psc, twomass_psc.j_m]
-    k: [catalog_to_twomass_psc, twomass_psc, twomass_psc.k_m]
-    bp: [catalog_to_gaia_dr3_source, gaia_dr3_source, gaia_dr3_source.phot_bp_mean_mag]
-    rp: [catalog_to_gaia_dr3_source, gaia_dr3_source, gaia_dr3_source.phot_rp_mean_mag]
-    gaia_g: [catalog_to_gaia_dr3_source, gaia_dr3_source, gaia_dr3_source.phot_g_mean_mag]
-  database_options:
-    work_mem: '10GB'
-<<<<<<< HEAD
   parameters:
     bhm_csc_boss:
       g_psf_mag_min: 14.0
@@ -368,7 +350,21 @@
       mag_i_min: 14.0
       mag_i_max: 18.0
       cadence: 'bright_single_2x1'
-=======
+
+'1.0.35':
+  xmatch_plan: 1.0.0
+  cartons:
+  open_fiber_path: /uufs/chpc.utah.edu/common/home/sdss50/sdsswork/target/open_fiber/1.0.0/draft2/
+  schema: sandbox
+  magnitudes:
+    h: [catalog_to_twomass_psc, twomass_psc, twomass_psc.h_m]
+    j: [catalog_to_twomass_psc, twomass_psc, twomass_psc.j_m]
+    k: [catalog_to_twomass_psc, twomass_psc, twomass_psc.k_m]
+    bp: [catalog_to_gaia_dr3_source, gaia_dr3_source, gaia_dr3_source.phot_bp_mean_mag]
+    rp: [catalog_to_gaia_dr3_source, gaia_dr3_source, gaia_dr3_source.phot_rp_mean_mag]
+    gaia_g: [catalog_to_gaia_dr3_source, gaia_dr3_source, gaia_dr3_source.phot_g_mean_mag]
+  database_options:
+    work_mem: '10GB'
 
 '1.0.34':
   xmatch_plan: 1.0.0
@@ -389,7 +385,6 @@
     gaia_g: [catalog_to_gaia_dr3_source, gaia_dr3_source, gaia_dr3_source.phot_g_mean_mag]
   database_options:
     work_mem: '10GB'
->>>>>>> 992fc8ac
 
 '1.0.33':
   xmatch_plan: 1.0.0
