--- conflicted
+++ resolved
@@ -1258,24 +1258,17 @@
 
         if use_pm:
 
-<<<<<<< HEAD
-=======
             self.log.debug('Determining maximum epoch delta between catalogues.')
 
->>>>>>> 57b159cc
             if isinstance(model_epoch, (int, float)):
                 max_delta_epoch = float(abs(model_epoch - catalog_epoch))
             else:
                 max_delta_epoch = float(
                     model.select(fn.MAX(fn.ABS(model_epoch - catalog_epoch))).scalar())
 
-<<<<<<< HEAD
-            max_delta_epoch += 1.  # Add a year just to be sure it's an upper bound.
-=======
             max_delta_epoch += .1  # Add a .1 yr just to be sure it's an upper bound.
 
-            self.log.debug(f'Maximum epoch delta: {max_delta_epoch} (+ 0.1 year).')
->>>>>>> 57b159cc
+            self.log.debug(f'Maximum epoch delta: {max_delta_epoch:,3} (+ 0.1 year).')
 
         # Determine which of the two tables is smaller. Q3C really wants the
         # larger table last.
@@ -1293,20 +1286,12 @@
                 q3c_dist = fn.q3c_dist_pm(model_ra, model_dec,
                                           model_pmra, model_pmdec,
                                           model_is_pmra_cos, model_epoch,
-<<<<<<< HEAD
                                           TempCatalog.ra, TempCatalog.dec,
-=======
-                                          Catalog.ra, Catalog.dec,
->>>>>>> 57b159cc
                                           catalog_epoch)
                 q3c_join = fn.q3c_join_pm(model_ra, model_dec,
                                           model_pmra, model_pmdec,
                                           model_is_pmra_cos, model_epoch,
-<<<<<<< HEAD
                                           TempCatalog.ra, TempCatalog.dec,
-=======
-                                          Catalog.ra, Catalog.dec,
->>>>>>> 57b159cc
                                           catalog_epoch, max_delta_epoch,
                                           query_radius / 3600.)
             else:
