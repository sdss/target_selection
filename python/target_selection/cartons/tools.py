#!/usr/bin/env python
# -*- coding: utf-8 -*-
#
# @Author: José Sánchez-Gallego (gallegoj@uw.edu)
# @Date: 2021-04-29
# @Filename: tools.py
# @License: BSD 3-clause (http://www.opensource.org/licenses/BSD-3-Clause)

import numpy
import peewee
from astropy.table import Table

from sdssdb.peewee.sdss5db.catalogdb import (Catalog,
                                             CatalogToLegacy_Survey_DR8,
                                             CatalogToPanstarrs1,
                                             CatalogToTIC_v8, Gaia_DR2,
                                             Legacy_Survey_DR8, Panstarrs1,
                                             TIC_v8)
from sdssdb.utils.ingest import copy_data, create_model_from_table

from target_selection.cartons import BaseCarton
from target_selection.exceptions import TargetSelectionError
from target_selection.utils import vacuum_table


def get_file_carton(
        filename,
        carton_name,
        carton_category,
        carton_program,
        replace_carton_name=True):
    """Returns a carton class that creates a carton based on a FITS file.
    The FITS file is located in the below location which is specified in
    python/config/target_selection.yml.
    open_fiber_path: $CATALOGDB_DIR/../open_fiber/0.5.0/
    """

    class FileCarton(BaseCarton):
        name = carton_name
        category = carton_category
        program = carton_program

        def __init__(self, targeting_plan, config_file=None, schema=None, table_name=None):

            self._file_path = filename

            self._table = Table.read(self._file_path)
            # self._table.convert_bytestring_to_unicode()
            if self._table.masked:
                self._table = self._table.filled()

            # Replace name of carton from file column.
            if 'cartonname' in self._table.columns and replace_carton_name:
                uniq_cname = numpy.unique(self._table['cartonname'])
                if len(uniq_cname) == 1:
                    self.name = uniq_cname[0].lower()

            super().__init__(
                targeting_plan,
                config_file=config_file,
                schema=schema,
                table_name=table_name,
            )

            self._disable_query_log = True

        def build_query(self, version_id, query_region=None):

            self.log.debug(f'Processing file {self._file_path}.')

            # We need to copy the data to a temporary table so that we can
            # join on it. We could use a Peewee ValueList but for large tables
            # that will hit the limit of 1GB in PSQL.

            # Create model for sandbox table from FITS table columns.
            # This works fine because we know there are no arrays.
<<<<<<< HEAD
            temp_table = 'sandbox.' + self.name.lower() + '_temp'
            self.database.execute_sql('drop table if exists ' + temp_table)
=======
            temp_table = self.name.lower() + '_temp'
>>>>>>> fa8260ea
            temp = create_model_from_table(temp_table, self._table)
            temp._meta.database = self.database
            temp.create_table(temporary=False)

            # Copy data.
            copy_data(self._table, self.database, temp_table)

            self.database.execute_sql(f'CREATE INDEX ON "{temp_table}" ("Gaia_DR2_Source_ID")')
            self.database.execute_sql(f'CREATE INDEX ON "{temp_table}" ("LegacySurvey_DR8_ID")')
            self.database.execute_sql(f'CREATE INDEX ON "{temp_table}" ("PanSTARRS_DR2_ID")')
            vacuum_table(self.database, temp_table, vacuum=False, analyze=True)

            inertial_case = peewee.Case(
                None,
                ((temp.inertial.cast('boolean').is_null(), False),),
                temp.inertial.cast('boolean'))

            query_common = (Catalog
                            .select(Catalog.catalogid,
                                    temp.Gaia_DR2_Source_ID.alias('gaia_source_id'),
                                    temp.LegacySurvey_DR8_ID.alias('ls_id'),
                                    temp.PanSTARRS_DR2_ID.alias('catid_objid'),
                                    Catalog.ra,
                                    Catalog.dec,
                                    temp.delta_ra.cast('double precision'),
                                    temp.delta_dec.cast('double precision'),
                                    inertial_case.alias('inertial'),
                                    temp.cadence,
                                    temp.priority,
                                    temp.instrument,
                                    peewee.Value(0).alias('value'))
                            .distinct(Catalog.catalogid))

            query_gaia_dr2 = \
                (query_common
                 .join(CatalogToTIC_v8, peewee.JOIN.LEFT_OUTER)
                 .join(TIC_v8, peewee.JOIN.LEFT_OUTER)
                 .join(Gaia_DR2, peewee.JOIN.LEFT_OUTER)
                 .join(temp,
                       on=(temp.Gaia_DR2_Source_ID == Gaia_DR2.source_id))
                 .switch(Catalog)
                 .where(CatalogToTIC_v8.version_id == version_id,
                        (CatalogToTIC_v8.best >> True) |
                        CatalogToTIC_v8.best.is_null(),
                        Catalog.version_id == version_id))

            query_legacysurvey_dr8 = \
                (query_common
                 .join(CatalogToLegacy_Survey_DR8, peewee.JOIN.LEFT_OUTER)
                 .join(Legacy_Survey_DR8, peewee.JOIN.LEFT_OUTER)
                 .join(temp,
                       on=(temp.LegacySurvey_DR8_ID == Legacy_Survey_DR8.ls_id))
                 .switch(Catalog)
                 .where(CatalogToLegacy_Survey_DR8.version_id == version_id,
                        (CatalogToLegacy_Survey_DR8.best >> True) |
                        CatalogToLegacy_Survey_DR8.best.is_null(),
                        Catalog.version_id == version_id))

            query_panstarrs_dr2 = \
                (query_common
                 .join(CatalogToPanstarrs1, peewee.JOIN.LEFT_OUTER)
                 .join(Panstarrs1, peewee.JOIN.LEFT_OUTER)
                 .join(temp,
                       on=(temp.PanSTARRS_DR2_ID == Panstarrs1.catid_objid))
                 .switch(Catalog)
                 .where(CatalogToPanstarrs1.version_id == version_id,
                        (CatalogToPanstarrs1.best >> True) |
                        CatalogToPanstarrs1.best.is_null(),
                        Catalog.version_id == version_id))

            if len(self._table[self._table['Gaia_DR2_Source_ID'] > 0]):
                is_gaia_dr2 = True
            else:
                is_gaia_dr2 = False

            if len(self._table[self._table['LegacySurvey_DR8_ID'] > 0]):
                is_legacysurvey_dr8 = True
            else:
                is_legacysurvey_dr8 = False

            if len(self._table[self._table['PanSTARRS_DR2_ID'] > 0]):
                is_panstarrs_dr2 = True
            else:
                is_panstarrs_dr2 = False

            # We consider all 8 cases.
            if((is_gaia_dr2 is True) and
               (is_legacysurvey_dr8 is True) and
               (is_panstarrs_dr2 is True)):
                # query is a SQL union of the three queries on the RHS
                query = query_gaia_dr2 | query_legacysurvey_dr8 | query_panstarrs_dr2

            elif((is_gaia_dr2 is True) and
                 (is_legacysurvey_dr8 is True) and
                 (is_panstarrs_dr2 is False)):
                query = query_gaia_dr2 | query_legacysurvey_dr8

            elif((is_gaia_dr2 is True) and
                 (is_legacysurvey_dr8 is False) and
                 (is_panstarrs_dr2 is True)):
                query = query_gaia_dr2 | query_panstarrs_dr2

            elif((is_gaia_dr2 is True) and
                 (is_legacysurvey_dr8 is False) and
                 (is_panstarrs_dr2 is False)):
                query = query_gaia_dr2

            elif((is_gaia_dr2 is False) and
                 (is_legacysurvey_dr8 is True) and
                 (is_panstarrs_dr2 is True)):
                query = query_legacysurvey_dr8 | query_panstarrs_dr2

            elif((is_gaia_dr2 is False) and
                 (is_legacysurvey_dr8 is True) and
                 (is_panstarrs_dr2 is False)):
                query = query_legacysurvey_dr8

            elif((is_gaia_dr2 is False) and
                 (is_legacysurvey_dr8 is False) and
                 (is_panstarrs_dr2 is True)):
                query = query_panstarrs_dr2

            elif((is_gaia_dr2 is False) and
                 (is_legacysurvey_dr8 is False) and
                 (is_panstarrs_dr2 is False)):
                raise TargetSelectionError('error in get_file_carton():' +
                                           '(is_gaia_dr2 is False) and ' +
                                           '(is_legacysurvey_dr8 is False) and ' +
                                           '(is_panstarrs_dr2 is False)')
                query = None
            else:
                # we will not get here since we have
                # considered all 8 cases above
                query = None

            if 'lambda_eff' in self._table.colnames:
                query = query.select_extend(temp.lambda_eff.alias('lambda_eff'))

            return query

    return FileCarton<|MERGE_RESOLUTION|>--- conflicted
+++ resolved
@@ -74,12 +74,7 @@
 
             # Create model for sandbox table from FITS table columns.
             # This works fine because we know there are no arrays.
-<<<<<<< HEAD
-            temp_table = 'sandbox.' + self.name.lower() + '_temp'
-            self.database.execute_sql('drop table if exists ' + temp_table)
-=======
             temp_table = self.name.lower() + '_temp'
->>>>>>> fa8260ea
             temp = create_model_from_table(temp_table, self._table)
             temp._meta.database = self.database
             temp.create_table(temporary=False)
