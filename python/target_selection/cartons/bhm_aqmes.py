#!/usr/bin/env python
# -*- coding: utf-8 -*-
#
# @Author: Tom Dwelly
# @Date: 2020-03-03
# @Filename: bhm_aqmes.py
# @License: BSD 3-clause (http://www.opensource.org/licenses/BSD-3-Clause)

# isort: skip_file

import peewee
# from peewee import JOIN
# from peewee import fn
from astropy.io import fits
import pkg_resources


from sdssdb.peewee.sdss5db.catalogdb import (
    Catalog,
    SDSS_DR19p_Speclite,
    SDSS_DR16_QSO,
    CatalogFromSDSS_DR19p_Speclite,
)

# DEBUG STUFF TO USE TEMP TABLE
# CatalogToSDSS_DR19p_Speclite._meta.table_name = 'temp_catalog_to_sdss_dr19p_speclite'
# CatalogToSDSS_DR19p_Speclite._meta._schema = 'sandbox'

from target_selection.cartons.base import BaseCarton

# this should probably live in a better place
radius_apo = 1.49  # degrees

# Details: Start here
# https://wiki.sdss.org/display/OPS/Defining+target+selection+and+cadence+algorithms#Definingtargetselectionandcadencealgorithms-AQMES-medium-inprogress   # noqa: E501

# This provides the following BHM cartons:
#  bhm_aqmes_med
#  bhm_aqmes_med_faint
#  bhm_aqmes_wide2
#  bhm_aqmes_wide2_faint
#  # bhm_aqmes_wide3        # dumped in v0.5
#  # bhm_aqmes_wide3-faint  # dumped in v0.5
#  bhm_aqmes_bonus_dark
#  bhm_aqmes_bonus_bright

# how do we relate the cadence names in v0.5, 1.0 to cadence names in v0?

cadence_map_v0p5_to_v0 = {
    'dark_10x4': 'bhm_aqmes_medium_10x4',
    'dark_10x4_4yr': 'bhm_aqmes_medium_10x4',
    # 'dark_3x4': 'bhm_aqmes_wide_3x4',
    'dark_2x4': 'bhm_aqmes_wide_2x4',
    'dark_1x4': 'bhm_spiders_1x4',
    'bright_3x1': 'bhm_boss_bright_3x1',
}
cadence_map_v1_to_v0 = {
    'dark_10x4': 'bhm_aqmes_medium_10x4',
    'dark_10x4_4yr': 'bhm_aqmes_medium_10x4',
    'dark_2x4': 'bhm_aqmes_wide_2x4',
    'dark_1x4': 'bhm_spiders_1x4',
    'dark_flexible_2x2': 'bhm_spiders_1x4',
    'bright_3x1': 'bhm_boss_bright_3x1',
    'bright_flexible_2x1': 'bhm_boss_bright_2x1',
}


class BhmAqmesBaseCarton(BaseCarton):

    '''
    Parent class that provides the underlying selections for all AQMES cartons
    '''

    name = 'bhm_aqmes_base'
    category = 'science'
    mapper = 'BHM'
    program = 'bhm_aqmes'
    instrument = 'BOSS'
    inertial = True
    tile = False
    priority = None
    alias_c = None
    alias_t = None
    alias_c2s = None
    cadence = None
    cadence_v0p5 = None

    # read the AQMES field centres from a fits file and convert to a list of dicts
    def get_fieldlist(self, cadence_v1=None):
        stub = self.parameters.get('fieldlist', None)
        if stub is None or stub == '' or stub == 'None':
            return None

        # filename = pkg_resources.resource_filename( __name__, stub)
        filename = pkg_resources.resource_filename('target_selection', stub)
        assert len(filename) > 0

        try:
            hdul = fits.open(filename)
        except BaseException:
            raise Exception(f"Failed to find/open fieldlist file: {filename}")

        assert len(hdul[1].data) > 0

        # choose the correct subset of fields based on the cadence name and form a list of dicts
        # we have to use the v0 cadence names though
        assert cadence_v1 in cadence_map_v1_to_v0
        cadence_v0 = cadence_map_v1_to_v0[cadence_v1]

        try:
            fieldlist = [
                {'racen': r['RACEN'],
                 'deccen': r['DECCEN'],
                 'radius': radius_apo, }
                for r in hdul[1].data
                if r['CADENCE'] == cadence_v0
            ]
        except BaseException:
            raise Exception(f"Error interpreting contents of fieldlist file: {filename}")

        assert len(fieldlist) > 0

        return fieldlist

    def append_spatial_query(self, query, fieldlist):
        '''Extend the peewee query using a list of field centres'''
        if fieldlist is None:
            return query
        elif len(fieldlist) == 0:
            return query

        q = False
        for f in fieldlist:
            q = (q | peewee.fn.q3c_radial_query(self.alias_c.ra,
                                                self.alias_c.dec,
                                                f['racen'],
                                                f['deccen'],
                                                f['radius']))
        return query.where(q)

    # main query
    def build_query(self, version_id, query_region=None):
        c = Catalog.alias()
        c2s = CatalogFromSDSS_DR19p_Speclite.alias()
        s = SDSS_DR19p_Speclite.alias()
        t = SDSS_DR16_QSO.alias()
        self.alias_c = c
        self.alias_t = t
        self.alias_c2s = c2s

        # set the Carton priority+values here - read from yaml
        priority_floor = peewee.Value(int(self.parameters.get('priority', 999999)))
        value = peewee.Value(self.parameters.get('value', 1.0)).cast('float')
        instrument = peewee.Value(self.instrument)
        inertial = peewee.Value(self.inertial).cast('bool')
        opt_prov = peewee.Value('sdss_psfmag')
        # for v1 read cadence from param file rather than from class code
        cadence_v1 = self.parameters.get('cadence', 'unknown')
        cadence = peewee.Value(cadence_v1).cast('text')
        cadence_v0 = peewee.Value(cadence_map_v0p5_to_v0[cadence_v1]).cast('text')
<<<<<<< HEAD
        #cadence_v0 = peewee.Value(cadence_map_v0p5_to_v0[self.cadence_v0p5]).cast('text')
        #cadence = peewee.Value(self.cadence_v0p5).cast('text')
=======
        # cadence_v0 = peewee.Value(cadence_map_v0p5_to_v0[self.cadence_v0p5]).cast('text')
        # cadence = peewee.Value(self.cadence_v0p5).cast('text')
>>>>>>> b5e89834

        priority = priority_floor

        magnitude_sdss_g = peewee.Case(
            None, ((t.psfmag[1].between(0.1, 29.9), t.psfmag[1]),), 'NaN').cast('float')
        magnitude_sdss_r = peewee.Case(
            None, ((t.psfmag[2].between(0.1, 29.9), t.psfmag[2]),), 'NaN').cast('float')
        magnitude_sdss_i = peewee.Case(
            None, ((t.psfmag[3].between(0.1, 29.9), t.psfmag[3]),), 'NaN').cast('float')
        magnitude_sdss_z = peewee.Case(
            None, ((t.psfmag[4].between(0.1, 29.9), t.psfmag[4]),), 'NaN').cast('float')
        magnitude_gaia_g = peewee.Case(
            None, ((t.gaia_g_mag.between(0.1, 29.9), t.gaia_g_mag),), 'NaN').cast('float')
        magnitude_gaia_bp = peewee.Case(
            None, ((t.gaia_bp_mag.between(0.1, 29.9), t.gaia_bp_mag),), 'NaN').cast('float')
        magnitude_gaia_rp = peewee.Case(
            None, ((t.gaia_rp_mag.between(0.1, 29.9), t.gaia_rp_mag),), 'NaN').cast('float')

        query = (
            c.select(
                c.catalogid,
                t.pk.alias('dr16q_pk'),  # extra
                s.pk.alias('dr19p_pk'),  # extra
                c.ra,   # extra
                c.dec,   # extra
                t.ra.alias('dr16q_ra'),   # extra
                t.dec.alias('dr16q_dec'),   # extra
                priority.alias('priority'),
                value.alias('value'),
                inertial.alias('inertial'),
                instrument.alias('instrument'),
                cadence.alias('cadence'),
                cadence_v0.alias('cadence_v0'),  # extra
                opt_prov.alias('optical_prov'),
                magnitude_sdss_g.alias('g'),
                magnitude_sdss_r.alias('r'),
                magnitude_sdss_i.alias('i'),
                magnitude_sdss_z.alias('z'),
                magnitude_gaia_g.alias('gaia_g'),
                magnitude_gaia_bp.alias('bp'),
                magnitude_gaia_rp.alias('rp'),
                t.plate.alias('dr16q_plate'),   # extra
                t.mjd.alias('dr16q_mjd'),   # extra
                t.fiberid.alias('dr16q_fiberid'),   # extra
                t.gaia_ra.alias("dr16q_gaia_ra"),   # extra
                t.gaia_dec.alias("dr16q_gaia_dec"),   # extra
                t.sdss2gaia_sep.alias("dr16q_sdss2gaia_sep"),   # extra
                t.z.alias("dr16q_redshift"),   # extra
                c2s.best.alias("c2s_best"),  # extra
                s.pk.alias("s19p_pk"),  # extra
                s.specprimary.alias("s19p_specprimary"),  # extra
            )
            .join(c2s)
            .join(s)
            .join(
                t,
                on=((s.plate == t.plate) &
                    (s.mjd == t.mjd) &
                    (s.fiberid == t.fiberid))
            )
            .where(
                c.version_id == version_id,
                c2s.version_id == version_id,
                c2s.best >> True,   # TODO check this is working in v1.0
                #                   # - this condition killed many AQMES
                #                   #   targets in v0+v0.5 cross-matches
            )
            .where
            (
                t.psfmag[3] >= self.parameters['mag_i_min'],
                t.psfmag[3] < self.parameters['mag_i_max'],
            )
            # .distinct([t.pk])   # avoid duplicates - trust the QSO parent sample
            .distinct([c.catalogid])   # avoid duplicates - trust the catalog
        )

        query = self.append_spatial_query(query, self.get_fieldlist(cadence_v1))

        return query


# -------AQMES medium section ------ #


class BhmAqmesMedCarton(BhmAqmesBaseCarton):
    '''
    SELECT * FROM sdss_dr16_qso
    WHERE  psfmag_i BETWEEN 16.x AND 19.1
    AND   {target lies in spatial selection}
    '''
    name = 'bhm_aqmes_med'
    # cadence_v0p5 = 'dark_10x4_4yr'

    # TD's note to self:
    # add something like the following if want to add carton-specific selections
    #    def build_query(self, version_id, query_region=None):
    #        query = super().build_query(version_id, query_region)
    #        query = query.where( # .... add extra terms here
    #        )
    #        return query


class BhmAqmesMedFaintCarton(BhmAqmesBaseCarton):
    '''
    SELECT * FROM sdss_dr16_qso
    WHERE  psfmag_i BETWEEN 19.1 AND 21.0
    AND   {target lies in spatial selection}
    '''
    name = 'bhm_aqmes_med_faint'
    # cadence_v0p5 = 'dark_10x4_4yr'
    program = 'bhm_filler'

# -------AQMES medium section ----- #
#
#

#
# -------AQMES wide section ------ #


# class BhmAqmesWide3Carton(BhmAqmesBaseCarton):
#     '''
#     SELECT * FROM sdss_dr16_qso WHERE psfmag_i BETWEEN 16.0 AND 19.1
#     '''
#     name = 'bhm_aqmes_wide3'
#     cadence_v0p5 = 'dark_3x4'
#
#
# class BhmAqmesWide3FaintCarton(BhmAqmesBaseCarton):
#     '''
#     SELECT * FROM sdss_dr16_qso WHERE psfmag_i BETWEEN 19.1 AND 21.0
#     '''
#     name = 'bhm_aqmes_wide3_faint'
#     cadence_v0p5 = 'dark_3x4'
#     program = 'bhm_filler'


class BhmAqmesWide2Carton(BhmAqmesBaseCarton):
    '''
    SELECT * FROM sdss_dr16_qso WHERE psfmag_i BETWEEN 16.0 AND 19.1
    '''
    name = 'bhm_aqmes_wide2'
    # cadence_v0p5 = 'dark_2x4'


class BhmAqmesWide2FaintCarton(BhmAqmesBaseCarton):
    '''
    SELECT * FROM sdss_dr16_qso WHERE psfmag_i BETWEEN 19.1 AND 21.0
    '''
    name = 'bhm_aqmes_wide2_faint'
    # cadence_v0p5 = 'dark_2x4'
    program = 'bhm_filler'

# -------AQMES wide section ------ #


# -------AQMES bonus section ------ #

class BhmAqmesBonusCoreCarton(BhmAqmesBaseCarton):
    '''
    SELECT * FROM sdss_dr16_qso WHERE psfmag_i BETWEEN 16.0 AND 19.1
    {NO spatial constraint}
    '''
    name = 'bhm_aqmes_bonus_core'
    # cadence_v0p5 = 'dark_1x4'
    program = 'bhm_filler'


class BhmAqmesBonusFaintCarton(BhmAqmesBaseCarton):
    '''
    SELECT * FROM sdss_dr16_qso WHERE psfmag_i BETWEEN 19.1 AND 21.0
    '''
    name = 'bhm_aqmes_bonus_faint'
    # cadence_v0p5 = 'dark_1x4'
    program = 'bhm_filler'


class BhmAqmesBonusBrightCarton(BhmAqmesBaseCarton):
    '''
    SELECT * FROM sdss_dr16_qso WHERE psfmag_i BETWEEN 14.0 AND 18.0
    '''
    name = 'bhm_aqmes_bonus_bright'
    # cadence_v0p5 = 'bright_3x1'
    program = 'bhm_filler'

# ------- AQMES bonus section ------ #<|MERGE_RESOLUTION|>--- conflicted
+++ resolved
@@ -158,13 +158,8 @@
         cadence_v1 = self.parameters.get('cadence', 'unknown')
         cadence = peewee.Value(cadence_v1).cast('text')
         cadence_v0 = peewee.Value(cadence_map_v0p5_to_v0[cadence_v1]).cast('text')
-<<<<<<< HEAD
-        #cadence_v0 = peewee.Value(cadence_map_v0p5_to_v0[self.cadence_v0p5]).cast('text')
-        #cadence = peewee.Value(self.cadence_v0p5).cast('text')
-=======
         # cadence_v0 = peewee.Value(cadence_map_v0p5_to_v0[self.cadence_v0p5]).cast('text')
         # cadence = peewee.Value(self.cadence_v0p5).cast('text')
->>>>>>> b5e89834
 
         priority = priority_floor
 
