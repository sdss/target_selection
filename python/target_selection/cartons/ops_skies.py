#!/usr/bin/env python
# -*- coding: utf-8 -*-
#
# @Author: José Sánchez-Gallego (gallegoj@uw.edu)
# Updated Nov 2021 by Tom Dwelly and Felipe Santana
# @Date: 2020-07-26
# @Filename: ops_skies.py
# @License: BSD 3-clause (http://www.opensource.org/licenses/BSD-3-Clause)

import peewee
from peewee import fn

from sdssdb.peewee.sdss5db.catalogdb import CatalogToSkies_v2, Skies_v2

from target_selection.cartons.base import BaseCarton


# ############################################
# ############################################
# ############################################
# ############################################
# This module provides the following cartons in v0.5:
#  *  ops_sky_boss_best
#  *  ops_sky_boss_good
#  *  #### ops_sky_boss_fallback   <- not sure how to implement this


class OPS_Sky_Boss_Best_Carton(BaseCarton):
    """Top quality skies for the BOSS spectrograph.

    Definition:
<<<<<<< HEAD
        Select sky positions from catalogdb.skies_v1 that don't have a
        nearby Gaia, ps1dr2, LS8, Tycho2, or 2MASS source.
=======
        Select sky positions from catalogdb.skies_v2 that don't have a
        nearby Gaia, Tycho2, or 2MASS source and that are
        valid in at least lsdr8 OR ps1dr2 (and not obviously invalid in the other).
        Take care near edges of ls8 and ps1dr2 footprints by selecting
        only sky locations that have at least one neighbour (not too close)
        in their originating catalogue.
>>>>>>> 6341f48e

    """

    name = 'ops_sky_boss_best'
    cadence = None
    category = 'sky_boss'
    program = 'ops_sky'
    mapper = None
    instrument = 'BOSS'
    inertial = True
    priority = 5000

    load_magnitudes = False

<<<<<<< HEAD
    def build_query(self, version_id, query_region):

        min_separation = 10 + ((12. - Skies_v1.mag_neighbour_gaia) / 0.2)

        query = (Skies_v1
                 .select(CatalogToSkies_v1.catalogid,
                         Skies_v1.ra,
                         Skies_v1.dec,
                         Skies_v1.pix_32768,
                         Skies_v1.tile_32)
                 .join(CatalogToSkies_v1)
                 .where(Skies_v1.sep_neighbour_gaia > min_separation)
                 .where(CatalogToSkies_v1.version_id == version_id,
                        CatalogToSkies_v1.best >> True)
                 .where(Skies_v1.gaia_sky >> True,
                        Skies_v1.ps1dr2_sky >> True,
                        Skies_v1.ls8_sky >> True,
                        Skies_v1.tmass_sky >> True,
                        Skies_v1.tycho2_sky >> True,
                        Skies_v1.tmass_xsc_sky >> True))
=======
    def build_query(self, version_id, query_region=None):
        a_large_value = 1e30
        pars = self.parameters

        query = (
            Skies_v2
            .select(
                CatalogToSkies_v2.catalogid,
                Skies_v2.ra,
                Skies_v2.dec,
                Skies_v2.pix_32768,
                Skies_v2.tile_32,
            )
            .join(CatalogToSkies_v2)
            .where(CatalogToSkies_v2.version_id == version_id,
                   CatalogToSkies_v2.best >> True)
            .where(Skies_v2.valid_gaia >> True,
                   Skies_v2.valid_tmass >> True,
                   Skies_v2.valid_tycho2 >> True,
                   Skies_v2.valid_tmass_xsc >> True)
            .where(
                fn.COALESCE(Skies_v2.sep_neighbour_ls8, a_large_value) > pars['min_sep_ls8'],
                fn.COALESCE(Skies_v2.sep_neighbour_ps1dr2, a_large_value) > pars['min_sep_ps1dr2'],
                (
                    (Skies_v2.valid_ls8 >> True) &
                    (Skies_v2.sep_neighbour_ls8 < pars['max_sep_ls8'])
                ) |
                (
                    (Skies_v2.valid_ps1dr2 >> True) &
                    (Skies_v2.sep_neighbour_ps1dr2 < pars['max_sep_ps1dr2'])
                )
            )
        )
>>>>>>> 6341f48e

        if query_region:
            query = (query
                     .where(peewee.fn.q3c_radial_query(Skies_v2.ra,
                                                       Skies_v2.dec,
                                                       query_region[0],
                                                       query_region[1],
                                                       query_region[2])))

        return query


<<<<<<< HEAD
class OPS_BOSS_Sky_Fallback_Carton(BaseCarton):
    """Skies for the BOSS spectrograph if ops_sky_boss unavailable

    Definition:
        Select sky positions from catalogdb.skies_v1 that don't have a
        nearby Gaia, Tycho2, or 2MASS source.

    """

    name = 'ops_sky_boss_fallback'
    cadence = None
    category = 'ops_sky'
    program = 'SKY'
    mapper = None
    priority = 5001

    load_magnitudes = False

    def build_query(self, version_id, query_region):

        min_separation = 10 + ((12. - Skies_v1.mag_neighbour_gaia) / 0.2)

        query = (Skies_v1
                 .select(CatalogToSkies_v1.catalogid,
                         Skies_v1.ra,
                         Skies_v1.dec,
                         Skies_v1.pix_32768,
                         Skies_v1.tile_32)
                 .join(CatalogToSkies_v1)
                 .where(Skies_v1.sep_neighbour_gaia > min_separation)
                 .where(CatalogToSkies_v1.version_id == version_id,
                        CatalogToSkies_v1.best >> True)
                 .where(Skies_v1.gaia_sky >> True,
                        Skies_v1.tmass_sky >> True,
                        Skies_v1.tycho2_sky >> True,
                        Skies_v1.tmass_xsc_sky >> True))

        if query_region:
            query = (query
                     .where(peewee.fn.q3c_radial_query(Skies_v1.ra,
                                                       Skies_v1.dec,
                                                       query_region[0],
                                                       query_region[1],
                                                       query_region[2])))

        return query


class OPS_APOGEE_Sky_Carton(BaseCarton):
    """Skies for the APOGEE spectrograph.
=======
class OPS_Sky_Boss_Good_Carton(BaseCarton):
    """Reasonable quality skies for the BOSS spectrograph.
       Use these skies when there are not enough OPS_Sky_Boss_Best_Carton skies available
>>>>>>> 6341f48e

    Definition:
        Select sky positions from catalogdb.skies_v2 that don't have a
        nearby Gaia, Tycho2, or 2MASS source.
        Results in a catalogue that covers the vast majority of the sky,
        excluding only the Galactic bulge and inner parts of the Magellanic clouds.

    """

    name = 'ops_sky_boss_good'
    cadence = None
    category = 'sky_boss'
    program = 'ops_sky'
    mapper = None
    instrument = 'BOSS'
    inertial = True
    priority = 5001

    load_magnitudes = False

    def build_query(self, version_id, query_region=None):
        pars = self.parameters

        query = (
            Skies_v2
            .select(
                CatalogToSkies_v2.catalogid,
                Skies_v2.ra,
                Skies_v2.dec,
                Skies_v2.pix_32768,
                Skies_v2.tile_32,
            )
            .join(CatalogToSkies_v2)
            .where(Skies_v2.sep_neighbour_gaia > pars['min_sep_gaia'])
            .where(CatalogToSkies_v2.version_id == version_id,
                   CatalogToSkies_v2.best >> True)
            .where(Skies_v2.valid_gaia >> True,
                   Skies_v2.valid_tmass >> True,
                   Skies_v2.valid_tycho2 >> True,
                   Skies_v2.valid_tmass_xsc >> True)
        )

        if query_region:
            query = (query
                     .where(peewee.fn.q3c_radial_query(Skies_v2.ra,
                                                       Skies_v2.dec,
                                                       query_region[0],
                                                       query_region[1],
                                                       query_region[2])))

        return query


# class OPS_Sky_Boss_Fallback_Carton(BaseCarton):
#    """Unconstrained skies for the BOSS spectrograph.
#       Use these skies when there are not enough OPS_Sky_Boss_Best_Carton,
#       or OPS_Sky_Boss_Good_Carton skies available
#
#    Definition:
#        Select tile_32 locations that have few best/good skies available
#        Take all sky locations in those pixels
#
#    """
#
#    name = 'ops_sky_boss_fallback'
#    cadence = None
#    category = 'sky_boss'
#    program = 'ops_sky'
#    mapper = None
#    instrument = 'BOSS'
#    inertial = True
#    priority = 5002
#
#    load_magnitudes = False

    '''
    Here is the SQL to generate the sort of query I want -
       However I have no idea how to implement this in peewee
       within the BaseCarton framework

# Algorithm:
# 1) First find all nside=32 pixels with fewer than 1000 skies/pix in ops_sky_boss_good
#    Here I use the temp table, but would be better to read carton from targetdb or
#    just to re-issue the ops_sky_boss_good query
#    There are 12288 healpixels in NSIDE=32, and so we do the
#    generate_series(0,12287) step to make sure we catch them all
#
# 2) Now select sky candidates (from skies_v2) that land in those pixels,
#    and filter them with some less rigorous criteria than used for good+best cartons

DROP TABLE IF EXISTS sandbox.temp_ops_sky_boss_good_missing_pix ;

SELECT p.tile_32,COALESCE(b.nsky,0) as nsky
INTO sandbox.temp_ops_sky_boss_good_missing_pix
FROM (SELECT generate_series(0,12287) AS tile_32) AS p
     LEFT OUTER JOIN
     (SELECT tile_32,count(*) AS nsky FROM sandbox.temp_ops_sky_boss_good GROUP BY tile_32) AS b
     ON p.tile_32 = b.tile_32
     WHERE COALESCE(b.nsky,0) < 1000 ;

CREATE INDEX ON sandbox.temp_ops_sky_boss_good_missing_pix (tile_32);
ANALYZE sandbox.temp_ops_sky_boss_good_missing_pix;
DROP TABLE IF EXISTS sandbox.temp_ops_sky_boss_good_missing_pix_skies;

SELECT p.nsky,s.*
INTO sandbox.temp_ops_sky_boss_good_missing_pix_skies
FROM sandbox.temp_ops_sky_boss_good_missing_pix AS p
JOIN skies_v2 AS s
ON p.tile_32 = s.tile_32
WHERE selected_gaia is true
  AND COALESCE(sep_neighbour_gaia,1e30) > 3.0
  AND COALESCE(sep_neighbour_ps1dr2,1e30) > 3.0
  AND COALESCE(sep_neighbour_tycho2,1e30) > 15.0
  AND COALESCE(sep_neighbour_tmass,1e30) > 5.0;

    '''


class OPS_Sky_APOGEE_Best_Carton(BaseCarton):
    """First option of skies for the APOGEE spectrograph.

    Definition:
        Select sky positions from catalogdb.skies_v2 that don't have a
        nearby Gaia, Tycho2, 2MASS or 2MASS_XSC source.

    """

    name = 'ops_sky_apogee_best'
    cadence = None
    category = 'sky_apogee'
    program = 'ops_sky'
    mapper = None
    instrument = 'APOGEE'
    inertial = True
    priority = 5200

    load_magnitudes = False

    def build_query(self, version_id, query_region=None):

        query = (Skies_v2
                 .select(CatalogToSkies_v2.catalogid,
                         Skies_v2.ra, Skies_v2.dec,
                         Skies_v2.pix_32768, Skies_v2.tile_32)
                 .join(CatalogToSkies_v2)
                 .where(CatalogToSkies_v2.version_id == version_id,
                        CatalogToSkies_v2.best >> True)
                 .where(Skies_v2.valid_gaia >> True,
                        Skies_v2.valid_tmass >> True,
                        Skies_v2.valid_tycho2 >> True,
                        Skies_v2.valid_tmass_xsc >> True))

        if query_region:
            query = (query
                     .where(peewee.fn.q3c_radial_query(Skies_v2.ra,
                                                       Skies_v2.dec,
                                                       query_region[0],
                                                       query_region[1],
                                                       query_region[2])))

        return query


class OPS_Sky_APOGEE_Good_Carton(BaseCarton):
    """Last resource skies for the APOGEE spectrograph to be used when carton 1 is not available.

    Definition:
        Select sky positions from catalogdb.skies_v2 that
        are invalid in 2MASS but selected.

    """

    name = 'ops_sky_apogee_good'
    cadence = None
    category = 'sky_apogee'
    program = 'ops_sky'
    mapper = None
    instrument = 'APOGEE'
    inertial = True
    priority = 5201

    load_magnitudes = False

    def build_query(self, version_id, query_region=None):

        query = (Skies_v2
                 .select(CatalogToSkies_v2.catalogid,
                         Skies_v2.ra, Skies_v2.dec,
                         Skies_v2.pix_32768, Skies_v2.tile_32)
                 .join(CatalogToSkies_v2)
                 .where(CatalogToSkies_v2.version_id == version_id,
                        CatalogToSkies_v2.best >> True)
                 .where(Skies_v2.selected_tmass >> True,
                        Skies_v2.valid_tmass >> False)
                 .where(Skies_v2.mag_neighbour_tmass > 10.0))
        if query_region:
            query = (query
                     .where(peewee.fn.q3c_radial_query(Skies_v2.ra,
                                                       Skies_v2.dec,
                                                       query_region[0],
                                                       query_region[1],
                                                       query_region[2])))

        return query<|MERGE_RESOLUTION|>--- conflicted
+++ resolved
@@ -29,17 +29,12 @@
     """Top quality skies for the BOSS spectrograph.
 
     Definition:
-<<<<<<< HEAD
-        Select sky positions from catalogdb.skies_v1 that don't have a
-        nearby Gaia, ps1dr2, LS8, Tycho2, or 2MASS source.
-=======
         Select sky positions from catalogdb.skies_v2 that don't have a
         nearby Gaia, Tycho2, or 2MASS source and that are
         valid in at least lsdr8 OR ps1dr2 (and not obviously invalid in the other).
         Take care near edges of ls8 and ps1dr2 footprints by selecting
         only sky locations that have at least one neighbour (not too close)
         in their originating catalogue.
->>>>>>> 6341f48e
 
     """
 
@@ -54,28 +49,6 @@
 
     load_magnitudes = False
 
-<<<<<<< HEAD
-    def build_query(self, version_id, query_region):
-
-        min_separation = 10 + ((12. - Skies_v1.mag_neighbour_gaia) / 0.2)
-
-        query = (Skies_v1
-                 .select(CatalogToSkies_v1.catalogid,
-                         Skies_v1.ra,
-                         Skies_v1.dec,
-                         Skies_v1.pix_32768,
-                         Skies_v1.tile_32)
-                 .join(CatalogToSkies_v1)
-                 .where(Skies_v1.sep_neighbour_gaia > min_separation)
-                 .where(CatalogToSkies_v1.version_id == version_id,
-                        CatalogToSkies_v1.best >> True)
-                 .where(Skies_v1.gaia_sky >> True,
-                        Skies_v1.ps1dr2_sky >> True,
-                        Skies_v1.ls8_sky >> True,
-                        Skies_v1.tmass_sky >> True,
-                        Skies_v1.tycho2_sky >> True,
-                        Skies_v1.tmass_xsc_sky >> True))
-=======
     def build_query(self, version_id, query_region=None):
         a_large_value = 1e30
         pars = self.parameters
@@ -109,7 +82,6 @@
                 )
             )
         )
->>>>>>> 6341f48e
 
         if query_region:
             query = (query
@@ -122,62 +94,9 @@
         return query
 
 
-<<<<<<< HEAD
-class OPS_BOSS_Sky_Fallback_Carton(BaseCarton):
-    """Skies for the BOSS spectrograph if ops_sky_boss unavailable
-
-    Definition:
-        Select sky positions from catalogdb.skies_v1 that don't have a
-        nearby Gaia, Tycho2, or 2MASS source.
-
-    """
-
-    name = 'ops_sky_boss_fallback'
-    cadence = None
-    category = 'ops_sky'
-    program = 'SKY'
-    mapper = None
-    priority = 5001
-
-    load_magnitudes = False
-
-    def build_query(self, version_id, query_region):
-
-        min_separation = 10 + ((12. - Skies_v1.mag_neighbour_gaia) / 0.2)
-
-        query = (Skies_v1
-                 .select(CatalogToSkies_v1.catalogid,
-                         Skies_v1.ra,
-                         Skies_v1.dec,
-                         Skies_v1.pix_32768,
-                         Skies_v1.tile_32)
-                 .join(CatalogToSkies_v1)
-                 .where(Skies_v1.sep_neighbour_gaia > min_separation)
-                 .where(CatalogToSkies_v1.version_id == version_id,
-                        CatalogToSkies_v1.best >> True)
-                 .where(Skies_v1.gaia_sky >> True,
-                        Skies_v1.tmass_sky >> True,
-                        Skies_v1.tycho2_sky >> True,
-                        Skies_v1.tmass_xsc_sky >> True))
-
-        if query_region:
-            query = (query
-                     .where(peewee.fn.q3c_radial_query(Skies_v1.ra,
-                                                       Skies_v1.dec,
-                                                       query_region[0],
-                                                       query_region[1],
-                                                       query_region[2])))
-
-        return query
-
-
-class OPS_APOGEE_Sky_Carton(BaseCarton):
-    """Skies for the APOGEE spectrograph.
-=======
 class OPS_Sky_Boss_Good_Carton(BaseCarton):
     """Reasonable quality skies for the BOSS spectrograph.
        Use these skies when there are not enough OPS_Sky_Boss_Best_Carton skies available
->>>>>>> 6341f48e
 
     Definition:
         Select sky positions from catalogdb.skies_v2 that don't have a
