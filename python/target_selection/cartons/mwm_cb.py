#!/usr/bin/env python
# -*- coding: utf-8 -*-
#
# @Author: José Sánchez-Gallego (gallegoj@uw.edu)
# @Date: 2020-06-05
# @Filename: mwm_cb.py
# @License: BSD 3-clause (http://www.opensource.org/licenses/BSD-3-Clause)

import peewee
from peewee import fn

from sdssdb.peewee.sdss5db.catalogdb import (HECATE_1_1, MILLIQUAS_7_7,
<<<<<<< HEAD
                                             XMM_OM_SUSS_5_0, BailerJonesEDR3,
                                             Catalog, CatalogToGaia_DR3,
                                             CatalogToMILLIQUAS_7_7,
=======
                                             UVOT_SSC_1, XMM_OM_SUSS_5_0,
                                             BailerJonesEDR3, Catalog,
                                             CatalogToGaia_DR3,
                                             CatalogToMILLIQUAS_7_7,
                                             CatalogToUVOT_SSC_1,
>>>>>>> ca5fbd7c
                                             CatalogToXMM_OM_SUSS_5_0,
                                             Gaia_DR3, Galex_GR7_Gaia_DR3,
                                             GUVCat)

from target_selection.cartons import BaseCarton


class MWM_CB_GALEX_Mag(BaseCarton):
    """Magnitude-limited GALEX FUV / Gaia selection.

    Simplified Description of selection criteria:
        Uses Nicola Gentile Fusillo's Gaia/GALEX cross-match (which should be already ingested).
        Select objects that lie below the main-sequence in an FUV/optical absolute magnitude-color
        diagram. Remove AGN interlopers. Remove the LMC and SMC, where a lot of hot young stars
        mimic the properties of this target selection. For more details, see here.

    Pseudo-code:
        Use the following short-hands:
            pm = sqrt(pmra*pmra+pmdec*pmdec)
            pm_error = sqrt((pmra_error*pmra/pm)*(pmra_error*pmra/pm)+
                            (pmdec_error*pmdec/pm)*(pmdec_error*pmdec/pm))
            logpmdpm = log10(pm/pm_error)
            poe = parallax / parallax_error
        Then combine the following cuts with &&
            fuv_mag + 5*log10(parallax/1000) + 5 > 1.5 + 1.28*(fuv_mag - phot_g_mean_mag)
            fuv_mag + 5*log10(parallax/1000) + 5 > 2.5*(fuv_mag - phot_g_mean_mag) - 0.5
            fuv_magerr < 0.3
            !(logpmdpm < 0.301 && poe > -1.75*logpmdpm - 2.8 && poe <  1.75*logpmdpm + 2.8 ||
              (logpmdpm-0.301)*(logpmdpm-0.301) / (0.33*0.33) + (poe * poe) / (3.2* 3.2)<=1)
            !((sqrt( pow(l-280.3,2) + 2*pow(b+33.0,2) ) < 8) ||
              sqrt(0.5*square(l-301) + 2*square(b+43.3) ) < 5)

    """

    name = 'mwm_cb_galex_mag'
    mapper = 'MWM'
    category = 'science'
    instrument = 'BOSS'
    cadence = None
    program = 'mwm_cb'
    priority = 1400
    can_offset = True

    def build_query(self, version_id, query_region=None):

        G3 = Gaia_DR3
        pm = fn.sqrt(G3.pmra * G3.pmra + G3.pmdec * G3.pmdec)
        pm_error = fn.sqrt((G3.pmra_error * G3.pmra / pm) * (G3.pmra_error * G3.pmra / pm) +
                           (G3.pmdec_error * G3.pmdec / pm) * (G3.pmdec_error * G3.pmdec / pm))
        logpmdpm = fn.log(pm / pm_error)
        poe = G3.parallax / G3.parallax_error

        fuv_mag = GUVCat.fuv_mag
        Gm = G3.phot_g_mean_mag
        parallax = G3.parallax
<<<<<<< HEAD
        ll = G3.l
        bb = G3.b

        fuv_cut = (((fuv_mag + 5 * fn.log(parallax / 1000) + 5) > (1.5 + 1.28 * (fuv_mag - Gm))) &
                   ((fuv_mag + 5 * fn.log(parallax / 1000) + 5) > (2.5 * (fuv_mag - Gm) - 0.5)))

        astro_cut1 = ~((logpmdpm < 0.301) &
                       (poe > (-1.75 * logpmdpm - 2.8)) &
                       (poe < (1.75 * logpmdpm + 2.8)) |
=======
        logpar = fn.log(fn.abs(parallax / 1000))
        ll = G3.l
        bb = G3.b

        fuv_cut = (((fuv_mag + 5 * logpar + 5) > (1.5 + 1.28 * (fuv_mag - Gm))) &
                   ((fuv_mag + 5 * logpar + 5) > (2.5 * (fuv_mag - Gm) - 0.5)))

        astro_cut1 = ~(((logpmdpm < 0.301) &
                        (poe > (-1.75 * logpmdpm - 2.8)) &
                        (poe < (1.75 * logpmdpm + 2.8))) |
>>>>>>> ca5fbd7c
                       (((logpmdpm - 0.301) * (logpmdpm - 0.301) / (0.33 * 0.33) +
                         (poe * poe) / (3.2 * 3.2)) <= 1))

        astro_cut2 = ~((fn.sqrt(fn.pow(ll - 280.3, 2) + 2 * fn.pow(bb + 33.0, 2)) < 8) |
                       (fn.sqrt(0.5 * fn.pow(ll - 301, 2) + 2 * fn.pow(bb + 43.3, 2)) < 5))

        priority = peewee.Case(None, ((Gm <= 16, 'bright_2x1'), (Gm > 16, 'dark_2x1')))

        query = (Gaia_DR3
                 .select(CatalogToGaia_DR3.catalogid,
                         G3.source_id,
                         ll,
                         bb,
                         parallax,
                         Gm,
                         fuv_mag,
                         priority.alias('priority'))
                 .join(Galex_GR7_Gaia_DR3,
                       on=(Gaia_DR3.source_id == Galex_GR7_Gaia_DR3.gaia_edr3_source_id))
                 .join(GUVCat,
                       on=(GUVCat.objid == Galex_GR7_Gaia_DR3.galex_objid))
                 .join_from(Gaia_DR3, CatalogToGaia_DR3)
                 .where(CatalogToGaia_DR3.version_id == version_id,
                        CatalogToGaia_DR3.best >> True,
                        fuv_cut,
                        fuv_mag > -999,
<<<<<<< HEAD
                        G3.parallax > 0,
                        G3.parallax_error > 0,
=======
>>>>>>> ca5fbd7c
                        GUVCat.fuv_magerr < 0.3,
                        astro_cut1,
                        astro_cut2)
                 .order_by(CatalogToGaia_DR3.catalogid, Galex_GR7_Gaia_DR3.galex_separation)
                 .distinct(CatalogToGaia_DR3.catalogid))

        if query_region:
            query = (query
                     .join_from(CatalogToGaia_DR3, Catalog)
                     .where(peewee.fn.q3c_radial_query(Catalog.ra,
                                                       Catalog.dec,
                                                       query_region[0],
                                                       query_region[1],
                                                       query_region[2])))

        return query


class MWM_CB_GALEX_Vol(BaseCarton):
    """Volume-limited GALEX FUV / Gaia selection.

    Simplified Description of selection criteria:
        Uses Nicola Gentile Fusillo's Gaia/GALEX cross-match (which should be already ingested).
        Select objects that lie below the main-sequence in an NUV/optical absolute magnitude-color
        diagram. Remove known AGN & galaxies from published catalogues. Remove AGN interlopers by
        parallax / proper motion. Remove the LMC and SMC, where a lot of hot young stars mimic the
        properties of this target selection. Makes use of milliquas (million quasar catalog
        https://quasars.org/milliquas.htm) and HECATE (Heraklion Extragalactic Catalog -
        https://hecate.ia.forth.gr) to remove contaminants.

    Pseudo-code:
        Select entries with maximum separation between Gaia and GALEX position of 2.5 arcsec.
        Retrieve Gaia distances from Bailer-Jones et al 2022 (referred to as either r_med_geo or
            r_geo)
        Eliminate known AGN, i.e. all milliquas entries with 100% probability being an AGN within a
            radius of 1 arcsec around Gaia position:
                java -jar stilts.jar tpipe in=milliquas.fits
                    cmd='select QPCT==100' out=milliquas_good1.fits
                java -jar -Xmx16G stilts.jar tmatch2 in1=INPUT in2=milliquas_good1.fits
                    matcher=sky params=1.0 values1='ra dec' values2='RA DEC'
                    join=1not2 find=all out=xxx)
        Eliminate nearby galaxies  (all entries in HECATE_v1.1.fits within 60*R1, R1 is
            radius of galaxies given in arcmin)
        Select entries with valid NUV magnitude only:
            select nuv_mag>-999 && nuv_magerr<0.2 && nuv_magerr>0
        Select objects with an UV excess via two cuts, one in the NUV-HRD, the other
            in the optical-UV color-color diagram:
                - (nuv_mag-5*log10(r_med_geo)+5>2*(nuv_mag-phot_g_mean_mag)+0.7) ||
                  (nuv_mag-5*log10(1000/parallax)+5>2*(nuv_mag-phot_g_mean_mag)+0.7)
                - nuv_mag - phot_g_mean_mag < 1.6 * (bp-rp) + 1.2
        Astrometric cut (same short-hands as in mwm_cb_galex_mag):
            To remove AGN contaminants:
                !(logpmdpm < 0.301 && poe > -1.75*logpmdpm - 2.8 && poe <  1.75*logpmdpm + 2.8 ||
                (logpmdpm-0.301)*(logpmdpm-0.301) / (0.33*0.33) + (poe * poe) / (3.2* 3.2)<=1)
        Distance cut: r_med_geo<=1500 ||  1000/parallax <= 1500
        Eliminate duplicates both ways (Gaia and GALEX), keep always nearest
            Gaia - GALEX match only.
        Eliminate spurious sources in the Magellanic Clouds:
            !((sqrt( pow(l-280.3,2) + 2*pow(b+33.0,2) ) < 8) ||
            sqrt(0.5*square(l-301) + 2*square(b+43.3) ) < 5)

    """

    name = 'mwm_cb_galex_vol'
    mapper = 'MWM'
    category = 'science'
    instrument = 'BOSS'
    cadence = None
    program = 'mwm_cb'
    priority = 1400
    can_offset = True

    def build_query(self, version_id, query_region=None):

        G3 = Gaia_DR3
        pm = fn.sqrt(G3.pmra * G3.pmra + G3.pmdec * G3.pmdec)
        pm_error = fn.sqrt((G3.pmra_error * G3.pmra / pm) * (G3.pmra_error * G3.pmra / pm) +
                           (G3.pmdec_error * G3.pmdec / pm) * (G3.pmdec_error * G3.pmdec / pm))
        logpmdpm = fn.log(pm / pm_error)
        poe = G3.parallax / G3.parallax_error
<<<<<<< HEAD
=======
        logpar = fn.log(fn.abs(1000 / G3.parallax))
>>>>>>> ca5fbd7c

        nuv_mag = GUVCat.nuv_mag
        nuv_magerr = GUVCat.nuv_magerr
        Gm = G3.phot_g_mean_mag
        bp = G3.phot_bp_mean_mag
        rp = G3.phot_rp_mean_mag
        parallax = G3.parallax
        ll = G3.l
        bb = G3.b

        r_med_geo = BailerJonesEDR3.r_med_geo

        nuv_cut = ((((nuv_mag - 5 * fn.log(r_med_geo) + 5) > (2 * (nuv_mag - Gm) + 0.7)) |
<<<<<<< HEAD
                    ((nuv_mag - 5 * fn.log(1000 / parallax) + 5) > (2 * (nuv_mag - Gm) + 0.7))) &
=======
                    ((nuv_mag - 5 * logpar + 5) > (2 * (nuv_mag - Gm) + 0.7))) &
>>>>>>> ca5fbd7c
                   ((nuv_mag - Gm) < (1.6 * (bp - rp) + 1.2)))

        astro_cut = ~(((logpmdpm < 0.301) &
                      (poe > (-1.75 * logpmdpm - 2.8)) &
                      (poe < (1.75 * logpmdpm + 2.8))) |
<<<<<<< HEAD
                      ((logpmdpm - 0.301) * (logpmdpm - 0.301) / (0.33 * 0.33) +
                      (poe * poe) / (3.2 * 3.2) <= 1))
=======
                      (((logpmdpm - 0.301) * (logpmdpm - 0.301) / (0.33 * 0.33) +
                        (poe * poe) / (3.2 * 3.2)) <= 1))
>>>>>>> ca5fbd7c

        magellanic_cut = ~((fn.sqrt(fn.pow(ll - 280.3, 2) + 2 * fn.pow(bb + 33.0, 2)) < 8) |
                           (fn.sqrt(0.5 * fn.pow(ll - 301, 2) + 2 * fn.pow(bb + 43.3, 2)) < 5))

        priority = peewee.Case(None, ((Gm <= 16, 'bright_2x1'), (Gm > 16, 'dark_2x1')))

        q1 = (Gaia_DR3
              .select(CatalogToGaia_DR3.catalogid,
                      G3.source_id,
                      G3.ra,
                      G3.dec,
                      priority.alias('priority'))
              .join(Galex_GR7_Gaia_DR3,
                    on=(Gaia_DR3.source_id == Galex_GR7_Gaia_DR3.gaia_edr3_source_id))
              .join(GUVCat,
                    on=(GUVCat.objid == Galex_GR7_Gaia_DR3.galex_objid))
              .join_from(Gaia_DR3, BailerJonesEDR3,
                         on=(Gaia_DR3.source_id == BailerJonesEDR3.source_id))
              .join_from(Gaia_DR3, CatalogToGaia_DR3)
              .join_from(CatalogToGaia_DR3, CatalogToMILLIQUAS_7_7,
                         join_type=peewee.JOIN.LEFT_OUTER,
                         on=(CatalogToMILLIQUAS_7_7.catalogid == CatalogToGaia_DR3.catalogid))
              .join(MILLIQUAS_7_7, join_type=peewee.JOIN.LEFT_OUTER)
              .where(CatalogToGaia_DR3.version_id == version_id,
                     CatalogToGaia_DR3.best >> True,
                     Galex_GR7_Gaia_DR3.galex_separation < 2.5,
                     (CatalogToMILLIQUAS_7_7.catalogid.is_null() |
                      ((CatalogToMILLIQUAS_7_7.best >> True) & (MILLIQUAS_7_7.qpct != 100))),
<<<<<<< HEAD
                     poe > 0,
=======
>>>>>>> ca5fbd7c
                     nuv_mag > -999,
                     nuv_magerr < 0.2,
                     nuv_magerr > 0,
                     nuv_cut,
                     astro_cut,
<<<<<<< HEAD
                     (r_med_geo <= 1500) | (1000 / parallax <= 1500),
=======
                     (r_med_geo <= 1500) | (fn.abs(1000 / parallax) <= 1500),
>>>>>>> ca5fbd7c
                     magellanic_cut)
              .order_by(CatalogToGaia_DR3.catalogid, Galex_GR7_Gaia_DR3.galex_separation)
              .distinct(CatalogToGaia_DR3.catalogid))

        q1.create_table('mwm_cb_galex_vol_temp', temporary=True)

        temp = peewee.Table('mwm_cb_galex_vol_temp').bind(self.database)
        t2 = (temp
              .select(temp.c.catalogid.alias('c2'))
              .join(HECATE_1_1,
                    on=(fn.q3c_join(HECATE_1_1.ra, HECATE_1_1.dec,
                                    temp.c.ra, temp.c.dec,
                                    HECATE_1_1.r1 / 60.) &
                        (HECATE_1_1.r1 != peewee.SQL("'NaN'::numeric"))))
              .distinct(temp.c.catalogid)
              .alias('hecate_q3c_join'))

        query = (temp
                 .select(temp.c.catalogid,
                         temp.c.ra,
                         temp.c.dec,
                         temp.c.priority)
                 .join(t2,
                       join_type=peewee.JOIN.LEFT_OUTER,
                       on=(temp.c.catalogid == t2.c.c2))
                 .where(t2.c.c2.is_null()))

        if query_region:
            query = (query
                     .join_from(CatalogToGaia_DR3, Catalog)
                     .where(peewee.fn.q3c_radial_query(Catalog.ra,
                                                       Catalog.dec,
                                                       query_region[0],
                                                       query_region[1],
                                                       query_region[2])))

        return query


class MWM_CB_XMMOM(BaseCarton):
    """Volume-limited XMM-OM / Gaia selection.

    Simplified Description of selection criteria:
        Will use matching XMM-OM / Gaia DR3 sources and slightly revised color cuts compared to
        V0.5. Select objects that lie below the main-sequence in an NUV/optical absolute
        magnitude-color diagram. Remove known AGN & galaxies from published catalogues. Remove AGN
        interlopers by parallax / proper motion. Remove the LMC and SMC, where a lot of hot young
        stars mimic the properties of this target selection. Makes use of milliquas (million quasar
        catalog https://quasars.org/milliquas.htm) and HECATE (Heraklion Extragalactic Catalog -
        https://hecate.ia.forth.gr).

    Pseudo-code:
        * Preparation:
            Trim milliquas catalog
                java -jar stilts.jar tpipe in=milliquas.fits cmd='select QPCT==100'
                    out=milliquas_good1.fits
            Reduce file size of XMMOM input by selecting only used columns and by applying
            quality cuts:
                java -jar stilts.jar tpipe in=XMM-OM-SUSS5.0.fits out=xmm_reduced1.fits
                    cmd="select UVM2_AB_MAG>=-100" cmd="keepcols 'SRCNUM OBSID RA DEC UVW1_AB_MAG
                    UVW2_AB_MAG UVM2_AB_MAG UVW1_QUALITY_FLAG_ST UVW2_QUALITY_FLAG_ST
                    UVM2_QUALITY_FLAG_ST UVW1_SIGNIF UVW2_SIGNIF UVM2_SIGNIF'"
        * Gaia match within 1.5" and Bailer-Jones distances
            java -jar stilts.jar cdsskymatch cdstable=I/350/gaiaedr3 find=all
                icmd='select (!(equals(substring(UVM2_QUALITY_FLAG_ST,0,1),\"T\")||
                        (equals(substring(UVM2_QUALITY_FLAG_ST,1,2),\"T\")&&UVM2_SIGNIF<10)||
                        (equals(substring(UVM2_QUALITY_FLAG_ST,2,3),\"T\")&&UVM2_SIGNIF<10)||
                        equals(substring(UVM2_QUALITY_FLAG_ST,6,7),\"T\")||
                        equals(substring(UVM2_QUALITY_FLAG_ST,7,8),\"T\")||
                        equals(substring(UVM2_QUALITY_FLAG_ST,8,9),\"T\")))'
                    in=xmm_reduced1.fits ra= dec=DEC radius=1.5 blocksize=50000
                    out=xmm_gaia.fits
            java -jar stilts.jar cdsskymatch cdstable=I/352/gedr3dis find=best
                in=xmm_gaia.fits ra=ra_cds dec=dec_cds radius=0.001
                blocksize=50000 out=xmm_gaia_dist.fits
        * Eliminate known AGN, i.e. all milliquas entries with 100% probability being an AGN
          and eliminate UV sources in nearby galaxies
            java -jar -Xmx16G stilts.jar tmatch2 in1=xmm_gaia_dist.fits in2=milliquas_good1.fits
                matcher=sky params=1.0 values1='ra_cds dec_cds' values2='RA DEC'
                join=1not2 find=all out=xmm_gaia_dist_noAGN.fits
            java -jar -Xmx16G stilts.jar tmatch2 in1=xmm_gaia_dist_noAGN.fits in2=HECATE_v1.1.fits
                matcher=skyerr params=10 values1='ra_cds dec_cds 0.0001' values2='RA DEC 60*R1'
                join=1not2 find=all out=reduced_XMM_all_data.fits
        * Select entries with maximum separation between Gaia and XMM-OM position of 1.5 arcsec
        * Select objects with an UV excess via two cuts, one in the in the NUV-HRD,
          the other in an UV-to-optical color-color diagram
          - UVM2_AB_MAG>-999 && UVM2_AB_MAG-5*log10(rgeo)+5>2*(UVM2_AB_MAG-phot_g_mean_mag)+0.7 ||
            (UVM2_AB_MAG-5*log10(parallax/1000)+5>2*(UVM2_AB_MAG-phot_g_mean_mag)+0.7)
          - nuv_mag - phot_g_mean_mag < 1.6 * (bp-rp) + 1.2
        * Astrometric cut: to remove AGN contaminants:
            !(logpmdpm < 0.301 && poe > -1.75*logpmdpm - 2.8 && poe <  1.75*logpmdpm + 2.8 ||
            (logpmdpm-0.301)*(logpmdpm-0.301) / (0.33*0.33) + (poe * poe) / (3.2* 3.2)<=1)
        * Distance cut: r_med_geo<=1500 ||  1000/parallax <= 1500
        * Eliminate duplicates both ways (Gaia and XMMOM), keep always nearest
          Gaia - XMMOM match only.

    """

    name = 'mwm_cb_xmmom'
    mapper = 'MWM'
    category = 'science'
    instrument = 'BOSS'
    cadence = None
    program = 'mwm_cb'
    priority = 1400
    can_offset = True

    def build_query(self, version_id, query_region=None):

        G3 = Gaia_DR3
        pm = fn.sqrt(G3.pmra * G3.pmra + G3.pmdec * G3.pmdec)
        pm_error = fn.sqrt((G3.pmra_error * G3.pmra / pm) * (G3.pmra_error * G3.pmra / pm) +
                           (G3.pmdec_error * G3.pmdec / pm) * (G3.pmdec_error * G3.pmdec / pm))
        logpmdpm = fn.log(pm / pm_error)
        poe = G3.parallax / G3.parallax_error
<<<<<<< HEAD
        poe2 = fn.power(poe, 2)

        Gm = G3.phot_g_mean_mag
        parallax = G3.parallax
=======

        Gm = G3.phot_g_mean_mag
        parallax = G3.parallax
        logpar = fn.log(fn.abs(parallax / 1000))
>>>>>>> ca5fbd7c

        r_med_geo = BailerJonesEDR3.r_med_geo

        XMM = XMM_OM_SUSS_5_0
        uvm2 = XMM.uvm2_ab_mag

        qcut = ~((fn.substring(XMM.uvm2_quality_flag_st, 0, 1) == 'T') |
                 ((fn.substring(XMM.uvm2_quality_flag_st, 1, 2) == 'T') & (XMM.uvm2_signif < 10)) |
                 ((fn.substring(XMM.uvm2_quality_flag_st, 2, 3) == 'T') & (XMM.uvm2_signif < 10)) |
                 (fn.substring(XMM.uvm2_quality_flag_st, 6, 7) == 'T') |
                 (fn.substring(XMM.uvm2_quality_flag_st, 7, 8) == 'T') |
                 (fn.substring(XMM.uvm2_quality_flag_st, 8, 9) == 'T'))

        color_cuts = (((uvm2 > -999) &
                       ((uvm2 - 5 * fn.log10(r_med_geo) + 5) > (2 * (uvm2 - Gm) + 0.7)) |
<<<<<<< HEAD
                       ((uvm2 - 5 * fn.log10(parallax / 1000) + 5) > (2 * (uvm2 - Gm) + 0.7))))

        astro_cut = ~((logpmdpm < 0.301) &
                      (poe > (-1.75 * logpmdpm - 2.8)) &
                      (poe < (1.75 * logpmdpm + 2.8)) |
                      (((logpmdpm - 0.301) * (logpmdpm - 0.301) / 0.1089 + poe2 / 10.24) <= 1))
=======
                       ((uvm2 - 5 * logpar + 5) > (2 * (uvm2 - Gm) + 0.7))))

        astro_cut = ~(((logpmdpm < 0.301) &
                      (poe > (-1.75 * logpmdpm - 2.8)) &
                      (poe < (1.75 * logpmdpm + 2.8))) |
                      (((logpmdpm - 0.301) * (logpmdpm - 0.301) / (0.33 * 0.33) +
                        (poe * poe) / (3.2 * 3.2)) <= 1))
>>>>>>> ca5fbd7c

        priority = peewee.Case(None, ((Gm <= 16, 'bright_2x1'), (Gm > 16, 'dark_2x1')))

        q1 = (Gaia_DR3
              .select(CatalogToGaia_DR3.catalogid,
                      G3.source_id,
                      G3.ra,
                      G3.dec,
                      priority.alias('priority'))
              .join_from(Gaia_DR3, BailerJonesEDR3,
                         on=(Gaia_DR3.source_id == BailerJonesEDR3.source_id))
              .join_from(Gaia_DR3, CatalogToGaia_DR3)
              .join_from(CatalogToGaia_DR3, CatalogToMILLIQUAS_7_7,
                         join_type=peewee.JOIN.LEFT_OUTER,
                         on=(CatalogToMILLIQUAS_7_7.catalogid == CatalogToGaia_DR3.catalogid))
              .join(MILLIQUAS_7_7, join_type=peewee.JOIN.LEFT_OUTER)
              .join_from(CatalogToGaia_DR3, CatalogToXMM_OM_SUSS_5_0,
                         on=(CatalogToGaia_DR3.catalogid == CatalogToXMM_OM_SUSS_5_0.catalogid))
              .join(XMM_OM_SUSS_5_0)
              .where(CatalogToGaia_DR3.version_id == version_id,
                     CatalogToGaia_DR3.best >> True,
                     CatalogToXMM_OM_SUSS_5_0.best >> True,
                     (CatalogToMILLIQUAS_7_7.catalogid.is_null() |
                         ((CatalogToMILLIQUAS_7_7.best >> True) & (MILLIQUAS_7_7.qpct != 100))),
<<<<<<< HEAD
                     (r_med_geo <= 1500) | (1000 / parallax <= 1500),
                     uvm2 >= -100,
                     poe > 0,
=======
                     (r_med_geo <= 1500) | (fn.abs(1000 / parallax) <= 1500),
                     uvm2 >= -100,
>>>>>>> ca5fbd7c
                     qcut,
                     color_cuts,
                     astro_cut)
              .order_by(CatalogToGaia_DR3.catalogid, CatalogToXMM_OM_SUSS_5_0.distance)
              .distinct(CatalogToGaia_DR3.catalogid))

        q1.create_table('mwm_cb_xmmom_temp', temporary=True)

        temp = peewee.Table('mwm_cb_xmmom_temp').bind(self.database)
        t2 = (temp
              .select(temp.c.catalogid.alias('c2'))
              .join(HECATE_1_1,
                    on=(fn.q3c_join(HECATE_1_1.ra, HECATE_1_1.dec,
                                    temp.c.ra, temp.c.dec,
                                    HECATE_1_1.r1 / 60.) &
                        (HECATE_1_1.r1 != peewee.SQL("'NaN'::numeric"))))
              .distinct(temp.c.catalogid)
              .alias('hecate_q3c_join'))

        query = (temp
                 .select(temp.c.catalogid,
                         temp.c.ra,
                         temp.c.dec,
                         temp.c.priority)
                 .join(t2,
                       join_type=peewee.JOIN.LEFT_OUTER,
                       on=(temp.c.catalogid == t2.c.c2))
                 .where(t2.c.c2.is_null()))

        if query_region:
            query = (query
                     .join_from(CatalogToGaia_DR3, Catalog)
                     .where(peewee.fn.q3c_radial_query(Catalog.ra,
                                                       Catalog.dec,
                                                       query_region[0],
                                                       query_region[1],
                                                       query_region[2])))

<<<<<<< HEAD
=======
        return query


class MWM_CB_SWIFTUVOT_Carton(BaseCarton):
    """MWM Compact Binaries UV excess 4.

    Simplified Description of selection criteria:
        Will use matching Swift-UVOT / Gaia DR3 sources and slightly revised color cuts compared to
        V0.5. Select objects that lie below the main-sequence in an NUV/optical absolute
        magnitude-color diagram. Remove known AGN & galaxies from published catalogues. Remove AGN
        interlopers by parallax / proper motion. Remove the LMC and SMC, where a lot of hot young
        stars mimic the properties of this target selection. Makes use of milliquas (million quasar
        catalog https://quasars.org/milliquas.htm) and HECATE (Heraklion Extragalactic Catalog -
        https://hecate.ia.forth.gr)  ← ingestion 'done' in the catalog ingestion list on the
        timeline + tasks for v1 page.  Full details, see here.

    Pseudo-code:
        - Target selection analog to mwm_cb_xmmom. Names of input columns in swiftuvot catalog
          slightly different:
        - Quality cuts in input catalog:
            select (!(equals(substring(UVM2_QUALITY_FLAG_BIN,8,9),"1") ||
            (equals(substring(UVM2_QUALITY_FLAG_BIN,7,8),"1") && UVM2_SIGNIF<10) ||
            (equals(substring(UVM2_QUALITY_FLAG_BIN,6,7),"1") && UVM2_SIGNIF<10) ||
             equals(substring(UVM2_QUALITY_FLAG_BIN,3,4),"1") && UVM2_SIGNIF<10) ||
             equals(substring(UVM2_QUALITY_FLAG_BIN,2,3),"1"))"'
        - Gaia match within 1.5" and Bailer-Jones distances (r_med_geo)
        - Eliminate known AGN, i.e. all milliquas entries with 100% probability
          being an AGN and eliminate UV sources in nearby galaxies
            java -jar -Xmx16G stilts.jar tmatch2 in1=xmm_gaia_dist.fits in2=milliquas_good1.fits
              matcher=sky params=1.0 values1='ra_cds dec_cds' values2='RA DEC' join=1not2
              find=all out=swiftuvot_gaia_dist_noAGN.fits
            java -jar -Xmx16G stilts.jar tmatch2 in1=swiftuvot_gaia_dist_noAGN.fits
              in2=HECATE_v1.1.fits matcher=skyerr params=10 values1='ra_cds dec_cds 0.0001'
              values2='RA DEC 60*R1' join=1not2 find=all out=reduced_swift_all_data.fits
        - Select objects with an UV excess via two cuts, one in the in the NUV-HRD, the other
          in an UV-to-optical color-color diagram:
            UVM2_ABMAG>-999 && UVM2_ABMAG-5*log10(r_med_geo)+5>2*(UVM2_ABMAG-phot_g_mean_mag)+0.7
                || (UVM2_ABMAG-5*log10(parallax/1000)+5>2*(UVM2_ABMAG-phot_g_mean_mag)+0.7)
            UVM2_ABMAG - phot_g_mean_mag < 1.6 * (bp-rp) + 1.2
        - Astrometric cut: to remove AGN contaminants:
            !(logpmdpm < 0.301 && poe > -1.75*logpmdpm - 2.8 && poe <  1.75*logpmdpm + 2.8 ||
            (logpmdpm-0.301)*(logpmdpm-0.301) / (0.33*0.33) + (poe * poe) / (3.2* 3.2)<=1)
        - Distance cut: r_med_geo<=1500 ||  1000/parallax <= 1500
        - Eliminate duplicates both ways (Gaia and Swift), keep always nearest
          Gaia - Swiftuvot match only.

    """

    name = 'mwm_cb_swiftuvot'
    mapper = 'MWM'
    category = 'science'
    program = 'mwm_cb'
    instrument = 'BOSS'
    cadence = None
    priority = 1400

    def build_query(self, version_id, query_region=None):

        G3 = Gaia_DR3
        pm = fn.sqrt(G3.pmra * G3.pmra + G3.pmdec * G3.pmdec)
        pm_error = fn.sqrt((G3.pmra_error * G3.pmra / pm) * (G3.pmra_error * G3.pmra / pm) +
                           (G3.pmdec_error * G3.pmdec / pm) * (G3.pmdec_error * G3.pmdec / pm))
        logpmdpm = fn.log(pm / pm_error)
        poe = G3.parallax / G3.parallax_error

        Gm = G3.phot_g_mean_mag
        parallax = G3.parallax
        logpar = fn.log(fn.abs(parallax / 1000))

        r_med_geo = BailerJonesEDR3.r_med_geo

        uvw2_ab_mag = UVOT_SSC_1.uvw2_ab
        uvm2 = UVOT_SSC_1.uvm2_ab
        uvw1_ab_mag = UVOT_SSC_1.uvw1_ab

        uvm2_quality_flag = UVOT_SSC_1.fuvm2
        uvm2_signif = UVOT_SSC_1.suvm2

        qcut = (
            (uvw2_ab_mag > -100) | (uvw1_ab_mag > -100) | (uvm2 > -100),
            ~((uvm2_quality_flag.bin_and(2**0) > 0) |
              (uvm2_quality_flag.bin_and(2**1) > 0) & (uvm2_signif < 10) |
              (uvm2_quality_flag.bin_and(2**2) > 0) & (uvm2_signif < 10) |
              (uvm2_quality_flag.bin_and(2**5) > 0) & (uvm2_signif < 10) |
              (uvm2_quality_flag.bin_and(2**6) > 0))
        )

        color_cuts = (((uvm2 > -999) &
                       ((uvm2 - 5 * fn.log10(r_med_geo) + 5) > (2 * (uvm2 - Gm) + 0.7)) |
                       ((uvm2 - 5 * logpar + 5) > (2 * (uvm2 - Gm) + 0.7))))

        astro_cut = ~(((logpmdpm < 0.301) &
                      (poe > (-1.75 * logpmdpm - 2.8)) &
                      (poe < (1.75 * logpmdpm + 2.8))) |
                      (((logpmdpm - 0.301) * (logpmdpm - 0.301) / (0.33 * 0.33) +
                        (poe * poe) / (3.2 * 3.2)) <= 1))

        priority = peewee.Case(None, ((Gm <= 16, 'bright_2x1'), (Gm > 16, 'dark_2x1')))

        q1 = (Gaia_DR3
              .select(CatalogToGaia_DR3.catalogid,
                      G3.source_id,
                      G3.ra,
                      G3.dec,
                      priority.alias('priority'))
              .join_from(Gaia_DR3, BailerJonesEDR3,
                         on=(Gaia_DR3.source_id == BailerJonesEDR3.source_id))
              .join_from(Gaia_DR3, CatalogToGaia_DR3)
              .join_from(CatalogToGaia_DR3, CatalogToMILLIQUAS_7_7,
                         join_type=peewee.JOIN.LEFT_OUTER,
                         on=(CatalogToMILLIQUAS_7_7.catalogid == CatalogToGaia_DR3.catalogid))
              .join(MILLIQUAS_7_7, join_type=peewee.JOIN.LEFT_OUTER)
              .join_from(CatalogToGaia_DR3, CatalogToUVOT_SSC_1,
                         on=(CatalogToGaia_DR3.catalogid == CatalogToUVOT_SSC_1.catalogid))
              .join(UVOT_SSC_1)
              .where(CatalogToGaia_DR3.version_id == version_id,
                     CatalogToGaia_DR3.best >> True,
                     CatalogToUVOT_SSC_1.best >> True,
                     (CatalogToMILLIQUAS_7_7.catalogid.is_null() |
                         ((CatalogToMILLIQUAS_7_7.best >> True) & (MILLIQUAS_7_7.qpct != 100))),
                     (r_med_geo <= 1500) | (fn.abs(1000 / parallax) <= 1500),
                     uvm2 >= -100,
                     *qcut,
                     color_cuts,
                     astro_cut)
              .order_by(CatalogToGaia_DR3.catalogid, CatalogToUVOT_SSC_1.distance)
              .distinct(CatalogToGaia_DR3.catalogid))

        q1.create_table('mwm_cb_swiftuvot_temp', temporary=True)

        temp = peewee.Table('mwm_cb_swiftuvot_temp').bind(self.database)
        t2 = (temp
              .select(temp.c.catalogid.alias('c2'))
              .join(HECATE_1_1,
                    on=(fn.q3c_join(HECATE_1_1.ra, HECATE_1_1.dec,
                                    temp.c.ra, temp.c.dec,
                                    HECATE_1_1.r1 / 60.) &
                        (HECATE_1_1.r1 != peewee.SQL("'NaN'::numeric"))))
              .distinct(temp.c.catalogid)
              .alias('hecate_q3c_join'))

        query = (temp
                 .select(temp.c.catalogid,
                         temp.c.ra,
                         temp.c.dec,
                         temp.c.priority)
                 .join(t2,
                       join_type=peewee.JOIN.LEFT_OUTER,
                       on=(temp.c.catalogid == t2.c.c2))
                 .where(t2.c.c2.is_null()))

        if query_region:
            query = (query
                     .join_from(CatalogToGaia_DR3, Catalog)
                     .where(peewee.fn.q3c_radial_query(Catalog.ra,
                                                       Catalog.dec,
                                                       query_region[0],
                                                       query_region[1],
                                                       query_region[2])))

>>>>>>> ca5fbd7c
        return query<|MERGE_RESOLUTION|>--- conflicted
+++ resolved
@@ -10,17 +10,11 @@
 from peewee import fn
 
 from sdssdb.peewee.sdss5db.catalogdb import (HECATE_1_1, MILLIQUAS_7_7,
-<<<<<<< HEAD
-                                             XMM_OM_SUSS_5_0, BailerJonesEDR3,
-                                             Catalog, CatalogToGaia_DR3,
-                                             CatalogToMILLIQUAS_7_7,
-=======
                                              UVOT_SSC_1, XMM_OM_SUSS_5_0,
                                              BailerJonesEDR3, Catalog,
                                              CatalogToGaia_DR3,
                                              CatalogToMILLIQUAS_7_7,
                                              CatalogToUVOT_SSC_1,
->>>>>>> ca5fbd7c
                                              CatalogToXMM_OM_SUSS_5_0,
                                              Gaia_DR3, Galex_GR7_Gaia_DR3,
                                              GUVCat)
@@ -76,17 +70,6 @@
         fuv_mag = GUVCat.fuv_mag
         Gm = G3.phot_g_mean_mag
         parallax = G3.parallax
-<<<<<<< HEAD
-        ll = G3.l
-        bb = G3.b
-
-        fuv_cut = (((fuv_mag + 5 * fn.log(parallax / 1000) + 5) > (1.5 + 1.28 * (fuv_mag - Gm))) &
-                   ((fuv_mag + 5 * fn.log(parallax / 1000) + 5) > (2.5 * (fuv_mag - Gm) - 0.5)))
-
-        astro_cut1 = ~((logpmdpm < 0.301) &
-                       (poe > (-1.75 * logpmdpm - 2.8)) &
-                       (poe < (1.75 * logpmdpm + 2.8)) |
-=======
         logpar = fn.log(fn.abs(parallax / 1000))
         ll = G3.l
         bb = G3.b
@@ -97,7 +80,6 @@
         astro_cut1 = ~(((logpmdpm < 0.301) &
                         (poe > (-1.75 * logpmdpm - 2.8)) &
                         (poe < (1.75 * logpmdpm + 2.8))) |
->>>>>>> ca5fbd7c
                        (((logpmdpm - 0.301) * (logpmdpm - 0.301) / (0.33 * 0.33) +
                          (poe * poe) / (3.2 * 3.2)) <= 1))
 
@@ -124,11 +106,6 @@
                         CatalogToGaia_DR3.best >> True,
                         fuv_cut,
                         fuv_mag > -999,
-<<<<<<< HEAD
-                        G3.parallax > 0,
-                        G3.parallax_error > 0,
-=======
->>>>>>> ca5fbd7c
                         GUVCat.fuv_magerr < 0.3,
                         astro_cut1,
                         astro_cut2)
@@ -209,10 +186,7 @@
                            (G3.pmdec_error * G3.pmdec / pm) * (G3.pmdec_error * G3.pmdec / pm))
         logpmdpm = fn.log(pm / pm_error)
         poe = G3.parallax / G3.parallax_error
-<<<<<<< HEAD
-=======
         logpar = fn.log(fn.abs(1000 / G3.parallax))
->>>>>>> ca5fbd7c
 
         nuv_mag = GUVCat.nuv_mag
         nuv_magerr = GUVCat.nuv_magerr
@@ -226,23 +200,14 @@
         r_med_geo = BailerJonesEDR3.r_med_geo
 
         nuv_cut = ((((nuv_mag - 5 * fn.log(r_med_geo) + 5) > (2 * (nuv_mag - Gm) + 0.7)) |
-<<<<<<< HEAD
-                    ((nuv_mag - 5 * fn.log(1000 / parallax) + 5) > (2 * (nuv_mag - Gm) + 0.7))) &
-=======
                     ((nuv_mag - 5 * logpar + 5) > (2 * (nuv_mag - Gm) + 0.7))) &
->>>>>>> ca5fbd7c
                    ((nuv_mag - Gm) < (1.6 * (bp - rp) + 1.2)))
 
         astro_cut = ~(((logpmdpm < 0.301) &
                       (poe > (-1.75 * logpmdpm - 2.8)) &
                       (poe < (1.75 * logpmdpm + 2.8))) |
-<<<<<<< HEAD
-                      ((logpmdpm - 0.301) * (logpmdpm - 0.301) / (0.33 * 0.33) +
-                      (poe * poe) / (3.2 * 3.2) <= 1))
-=======
                       (((logpmdpm - 0.301) * (logpmdpm - 0.301) / (0.33 * 0.33) +
                         (poe * poe) / (3.2 * 3.2)) <= 1))
->>>>>>> ca5fbd7c
 
         magellanic_cut = ~((fn.sqrt(fn.pow(ll - 280.3, 2) + 2 * fn.pow(bb + 33.0, 2)) < 8) |
                            (fn.sqrt(0.5 * fn.pow(ll - 301, 2) + 2 * fn.pow(bb + 43.3, 2)) < 5))
@@ -271,20 +236,12 @@
                      Galex_GR7_Gaia_DR3.galex_separation < 2.5,
                      (CatalogToMILLIQUAS_7_7.catalogid.is_null() |
                       ((CatalogToMILLIQUAS_7_7.best >> True) & (MILLIQUAS_7_7.qpct != 100))),
-<<<<<<< HEAD
-                     poe > 0,
-=======
->>>>>>> ca5fbd7c
                      nuv_mag > -999,
                      nuv_magerr < 0.2,
                      nuv_magerr > 0,
                      nuv_cut,
                      astro_cut,
-<<<<<<< HEAD
-                     (r_med_geo <= 1500) | (1000 / parallax <= 1500),
-=======
                      (r_med_geo <= 1500) | (fn.abs(1000 / parallax) <= 1500),
->>>>>>> ca5fbd7c
                      magellanic_cut)
               .order_by(CatalogToGaia_DR3.catalogid, Galex_GR7_Gaia_DR3.galex_separation)
               .distinct(CatalogToGaia_DR3.catalogid))
@@ -400,17 +357,10 @@
                            (G3.pmdec_error * G3.pmdec / pm) * (G3.pmdec_error * G3.pmdec / pm))
         logpmdpm = fn.log(pm / pm_error)
         poe = G3.parallax / G3.parallax_error
-<<<<<<< HEAD
-        poe2 = fn.power(poe, 2)
-
-        Gm = G3.phot_g_mean_mag
-        parallax = G3.parallax
-=======
 
         Gm = G3.phot_g_mean_mag
         parallax = G3.parallax
         logpar = fn.log(fn.abs(parallax / 1000))
->>>>>>> ca5fbd7c
 
         r_med_geo = BailerJonesEDR3.r_med_geo
 
@@ -426,14 +376,6 @@
 
         color_cuts = (((uvm2 > -999) &
                        ((uvm2 - 5 * fn.log10(r_med_geo) + 5) > (2 * (uvm2 - Gm) + 0.7)) |
-<<<<<<< HEAD
-                       ((uvm2 - 5 * fn.log10(parallax / 1000) + 5) > (2 * (uvm2 - Gm) + 0.7))))
-
-        astro_cut = ~((logpmdpm < 0.301) &
-                      (poe > (-1.75 * logpmdpm - 2.8)) &
-                      (poe < (1.75 * logpmdpm + 2.8)) |
-                      (((logpmdpm - 0.301) * (logpmdpm - 0.301) / 0.1089 + poe2 / 10.24) <= 1))
-=======
                        ((uvm2 - 5 * logpar + 5) > (2 * (uvm2 - Gm) + 0.7))))
 
         astro_cut = ~(((logpmdpm < 0.301) &
@@ -441,7 +383,6 @@
                       (poe < (1.75 * logpmdpm + 2.8))) |
                       (((logpmdpm - 0.301) * (logpmdpm - 0.301) / (0.33 * 0.33) +
                         (poe * poe) / (3.2 * 3.2)) <= 1))
->>>>>>> ca5fbd7c
 
         priority = peewee.Case(None, ((Gm <= 16, 'bright_2x1'), (Gm > 16, 'dark_2x1')))
 
@@ -466,14 +407,8 @@
                      CatalogToXMM_OM_SUSS_5_0.best >> True,
                      (CatalogToMILLIQUAS_7_7.catalogid.is_null() |
                          ((CatalogToMILLIQUAS_7_7.best >> True) & (MILLIQUAS_7_7.qpct != 100))),
-<<<<<<< HEAD
-                     (r_med_geo <= 1500) | (1000 / parallax <= 1500),
-                     uvm2 >= -100,
-                     poe > 0,
-=======
                      (r_med_geo <= 1500) | (fn.abs(1000 / parallax) <= 1500),
                      uvm2 >= -100,
->>>>>>> ca5fbd7c
                      qcut,
                      color_cuts,
                      astro_cut)
@@ -512,8 +447,6 @@
                                                        query_region[1],
                                                        query_region[2])))
 
-<<<<<<< HEAD
-=======
         return query
 
 
@@ -674,5 +607,4 @@
                                                        query_region[1],
                                                        query_region[2])))
 
->>>>>>> ca5fbd7c
         return query